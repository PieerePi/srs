--- conflicted
+++ resolved
@@ -125,7 +125,6 @@
 
 ### SRS 3.0 wiki
 
-<<<<<<< HEAD
 Please select your language:
 * [SRS 3.0 English][v3_EN_Home]
 * [SRS 3.0 Chinese][v3_CN_Home]
@@ -205,8 +204,6 @@
 
 ### V2 changes
 
-=======
->>>>>>> 142a9733
 * v2.0, 2017-01-11, fix [#740][bug #740], convert ts aac audio private stream 1 to common. 2.0.229
 * v2.0, 2017-01-11, fix [#588][bug #588], kbps interface error. 2.0.228
 * v2.0, 2017-01-11, fix [#736][bug #736], recovery the hls dispose. 2.0.227
@@ -1365,11 +1362,9 @@
 [bug #736]: https://github.com/ossrs/srs/issues/736
 [bug #588]: https://github.com/ossrs/srs/issues/588
 [bug #740]: https://github.com/ossrs/srs/issues/740
-<<<<<<< HEAD
 [bug #xxxxxxxxxx]: https://github.com/ossrs/srs/issues/xxxxxxxxxx
+
 [bug #735]: https://github.com/ossrs/srs/issues/735
-=======
->>>>>>> 142a9733
 [bug #xxxxxxxxxx]: https://github.com/ossrs/srs/issues/xxxxxxxxxx
 
 [exo #828]: https://github.com/google/ExoPlayer/pull/828
