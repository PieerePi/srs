#Simple-RTMP-Server

SRS/3.0, [OuXuli][release3]

[![Donation](https://www.paypalobjects.com/webstatic/en_US/btn/btn_donate_92x26.png)][donation1]
[![Paypal](https://www.paypalobjects.com/webstatic/en_US/btn/btn_donate_pp_142x27.png)][donation2]
[![Gitter](https://badges.gitter.im/Join%20Chat.svg)](https://gitter.im/ossrs/srs?utm_source=badge&utm_medium=badge&utm_campaign=pr-badge)
[![LinkedIn](http://s.c.lnkd.licdn.com/scds/common/u/img/webpromo/btn_liprofile_blue_80x15.png)](http://cn.linkedin.com/in/winlinvip)

SRS定位是运营级的互联网直播服务器集群，追求更好的概念完整性和最简单实现的代码。<br/>
SRS is industrial-strength live streaming cluster, for the best conceptual integrity and the simplest implementation. 

Download from github.io: [Centos6-x86_64][centos0], [more...][more0]<br/>
Download from ossrs.net: [Centos6-x86_64][centos1], [more...][more1]<br/>
Website for SRS/3.0, read SRS 3.0 [Chinese][srs_CN] or [English][srs_EN].

## Content

* [Content](#content)
* [About](#about)
  * [Why SRS?](#why-srs)
  * [Authors](#authors)
  * [Donation](#donation)
* [Usage](#usage)
  * [Build](#usage)
  * [Mirrors](#mirrors)
  * [System Requirements](#system-requirements)
  * [Wiki](#wiki)
* [Product](#product)
  * [Features](#features)
  * [Compare](#compare)
  * [Releases](#releases)
  * [History](#history)
  * [Performance](#performance)
* [Architecture](#architecture)
  * [System Architecture](#system-architecture)
  * [Modularity Architecture](#modularity-architecture)
  * [Stream Architecture](#stream-architecture)

## About

SRS(Simple RTMP Server) over state-threads created in 2013.10.

SRS delivers rtmp/hls/http/hds live on x86/x64/arm/mips linux/osx, 
supports origin/edge/vhost and transcode/ingest and dvr/forward 
and http-api/http-callback/reload, introduces tracable 
session-oriented log, exports client srs-librtmp, 
with stream caster to push MPEGTS-over-UDP/RTSP to SRS,
provides EN/CN wiki and the most simple architecture.

### Why SRS?

1. <strong>Completely Rewrite HLS:</strong> following m3u8/ts spec, and HLS support h.264+aac/mp3.
1. <strong>High Efficient RTMP:</strong> deliverying support 7k+ concurrency, vhost based, both origin and edge.
1. <strong>Embeded Simplified Media HTTP Server:</strong> for HLS, api and HTTP flv/ts/mp3/aac streaming.
1. <strong>Variety Inputs:</strong> RTMP, pull by ingest file or stream(HTTP/RTMP/RTSP), push by stream caster 
RTSP/MPEGTS-over-UDP.
1. <strong>Popular Internet Delivery:</strong> RTMP/HDS for flash, HLS for mobile(IOS/IPad/MAC/Android), HTTP 
flv/ts/mp3/aac streaming for user prefered.
1. <strong>Enhanced DVR and HSTRS:</strong> segment/session/append plan, customer path and HTTP callback.
the hstrs(http stream trigger rtmp source) enable the http-flv stream standby util encoder 
start publish, similar to rtmp, which will trigger edge to fetch from origin.
1. <strong>Multiple Features:</strong> transcode, forward, ingest, http hooks, dvr, hls, rtsp, http streaming, 
http raw api, refer, log, bandwith test and srs-librtmp.
1. <strong>Best Maintainess:</strong> simple arch over state-threads(coroutine), single thread, single process 
and for linux/osx platform, common server x86-64/i386/arm/mips cpus, rich comments, strictly 
follows RTMP/HLS/RTSP spec.
1. <strong>Easy to Use:</strong> both English and Chinese wiki, typically config files in trunk/conf, traceable 
and session based log, linux service script and install script.
1. <strong>MIT License:</strong> open source with product management and evolution.

Enjoy it!

### AUTHORS

There are two types of people that have contributed to the SRS project:
* AUTHORS: Contribute important features. Names of all 
PRIMARY response in NetConnection.connect and metadata. 
* CONTRIBUTORS: Submit patches, report bugs, add translations, help answer 
newbie questions, and generally make SRS that much better.

About all PRIMARY, AUTHORS and CONTRIBUTORS, read [AUTHORS.txt][authors].

A big THANK YOU goes to:
* All friends of SRS for [big supports][bigthanks].
* Genes amd Mabbott for creating [st][st]([state-threads][st2]).
* Michael Talyanksy for introducing us to use st.
* Roman Arutyunyan for creating [nginx-rtmp][nginx-rtmp] for SRS to refer to. 
* Joyent for creating [http-parser][http-parser] for http-api for SRS.
* Igor Sysoev for creating [nginx][nginx] for SRS to refer to.
* [FFMPEG][FFMPEG] and [libx264][libx264] group for SRS to use to transcode.
* Guido van Rossum for creating Python for api-server for SRS.

### Donation

[![Donation](https://www.paypalobjects.com/webstatic/en_US/btn/btn_donate_92x26.png)][donation1]
[![Paypal](https://www.paypalobjects.com/webstatic/en_US/btn/btn_donate_pp_142x27.png)][donation2]

Donation: [http://www.ossrs.net/srs.release/donation/index.html][donation1]

Donations: [https://github.com/ossrs/srs/blob/develop/DONATIONS.txt][donations]

## Usage

<strong>Step 1:</strong> Get SRS.
<strong>Download slow? Please use [mirrors](#mirrors) for SRS.</strong>

```
git clone https://github.com/ossrs/srs &&
cd srs/trunk
```

<strong>Step 2:</strong> Build SRS.
<strong>Requires Centos6.x/Ubuntu12 32/64bits, others see Build([CN][v2_CN_Build],[EN][v2_EN_Build]).</strong>

```
./configure && make
```

<strong>Step 3:</strong> Start SRS 

```
./objs/srs -c conf/srs.conf
```

<strong>See also:</strong>
* Usage: How to delivery RTMP?([CN][v1_CN_SampleRTMP], [EN][v1_EN_SampleRTMP])
* Usage: How to delivery RTMP Cluster?([CN][v1_CN_SampleRTMPCluster], [EN][v1_EN_SampleRTMPCluster])
* Usage: How to delivery HTTP FLV Live Streaming?([CN][v2_CN_SampleHttpFlv], [EN][v2_EN_SampleHttpFlv])
* Usage: How to delivery HTTP FLV Live Streaming Cluster?([CN][v2_CN_SampleHttpFlvCluster], [EN][v2_EN_SampleHttpFlvCluster])
* Usage: How to delivery HLS?([CN][v2_CN_SampleHLS], [EN][v2_EN_SampleHLS])
* Usage: How to delivery HLS for other codec?([CN][v2_CN_SampleTranscode2HLS], [EN][v2_EN_SampleTranscode2HLS])
* Usage: How to transode RTMP stream by SRS?([CN][v2_CN_SampleFFMPEG], [EN][v2_EN_SampleFFMPEG])
* Usage: How to forward stream to other server?([CN][v1_CN_SampleForward], [EN][v1_EN_SampleForward])
* Usage: How to deploy low lantency application?([CN][v2_CN_SampleRealtime], [EN][v2_EN_SampleRealtime])
* Usage: How to deploy SRS on ARM?([CN][v1_CN_SampleARM], [EN][v1_EN_SampleARM])
* Usage: How to ingest file/stream/device to SRS?([CN][v1_CN_SampleIngest], [EN][v1_EN_SampleIngest])
* Usage: How to use SRS-HTTP-server to delivery HTTP/HLS stream?([CN][v2_CN_SampleHTTP], [EN][v2_EN_SampleHTTP])
* Usage: How to show the demo of SRS? ([CN][v1_CN_SampleDemo], [EN][v1_EN_SampleDemo])
* Usage: How to publish h.264 raw stream to SRS? ([CN][v2_CN_SrsLibrtmp2], [EN][v2_EN_SrsLibrtmp2])
* Usage: Solution using SRS?([CN][v1_CN_Sample], [EN][v1_EN_Sample])
* Usage: Why SRS?([CN][v1_CN_Product], [EN][v1_EN_Product])

### Mirrors

Github: [https://github.com/ossrs/srs][srs], the GIT usage([CN][v1_CN_Git], [EN][v1_EN_Git])

```
git clone https://github.com/ossrs/srs.git
```

CSDN: [https://code.csdn.net/winlinvip/srs-csdn][csdn], the GIT usage([CN][v1_CN_Git], [EN][v1_EN_Git])

```
git clone https://code.csdn.net/winlinvip/srs-csdn.git
```

OSChina: [http://git.oschina.net/winlinvip/srs.oschina][oschina], the GIT usage([CN][v1_CN_Git], [EN][v1_EN_Git])

```
git clone https://git.oschina.net/winlinvip/srs.oschina.git
```

Gitlab: [https://gitlab.com/winlinvip/srs-gitlab][gitlab], the GIT usage([CN][v1_CN_Git], [EN][v1_EN_Git])

```
git clone https://gitlab.com/winlinvip/srs-gitlab.git
```

### System Requirements

Supported operating systems and hardware:
* All Linux , both 32 and 64 bits
* Apple OSX(Darwin), both 32 and 64bits.
* All hardware with x86/x86_64/arm/mips cpu.

### Wiki

#### SRS 1.0 wiki

Please select your language:
* [SRS 1.0 English][v1_EN_Home]
* [SRS 1.0 Chinese][v1_CN_Home]

#### SRS 2.0 wiki

Please select your language:
* [SRS 2.0 English][v2_EN_Home]
* [SRS 2.0 Chinese][v2_CN_Home]

#### SRS 3.0 wiki

Please select your language:
* [SRS 3.0 English][v3_EN_Home]
* [SRS 3.0 Chinese][v3_CN_Home]

## Product

The `features`, `compare`, `release` and `performance` of SRS.

### Features

1. Simple, also stable enough.
1. High-performance([CN][v1_CN_Performance], [EN][v1_EN_Performance]): single-thread, async socket, event/st-thread driven.
1. High-concurrency([CN][v1_CN_Performance], [EN][v1_EN_Performance]), 6000+ connections(500kbps), 900Mbps, CPU 90.2%, 41MB
1. Support RTMP Origin Server([CN][v1_CN_DeliveryRTMP],[EN][v1_EN_DeliveryRTMP])
1. Support RTMP Edge Server([CN][v1_CN_Edge], [EN][v1_EN_Edge]) for CDN, push/pull stream from any RTMP server
1. Support single process; no multiple processes.
1. Support Vhost([CN][v1_CN_RtmpUrlVhost], [EN][v1_EN_RtmpUrlVhost]), support \_\_defaultVhost\_\_.
1. Support RTMP([CN][v1_CN_DeliveryRTMP], [EN][v1_EN_DeliveryRTMP]) live streaming; no vod streaming.
1. Support Apple HLS(m3u8)([CN][v1_CN_DeliveryHLS], [EN][v1_EN_DeliveryHLS]) live streaming.
1. Support HLS audio-only([CN][v1_CN_DeliveryHLS2], [EN][v1_EN_DeliveryHLS2]) live streaming.
1. Support Reload([CN][v1_CN_Reload], [EN][v1_EN_Reload]) config to enable changes.
1. Support cache last gop([CN][v1_CN_LowLatency2], [EN][v1_EN_LowLatency2]) for flash player to fast startup.
1. Support listen at multiple ports.
1. Support long time(>4.6hours) publish/play.
1. Support Forward([CN][v1_CN_Forward], [EN][v1_EN_Forward]) in master-slave mode.
1. Support live stream Transcoding([CN][v1_CN_FFMPEG], [EN][v1_EN_FFMPEG]) by ffmpeg.
1. Support ffmpeg([CN][v1_CN_FFMPEG], [EN][v1_EN_FFMPEG]) filters(logo/overlay/crop), x264 params, copy/vn/an.
1. Support audio transcode([CN][v1_CN_FFMPEG], [EN][v1_EN_FFMPEG]) only, speex/mp3 to aac
1. Support http callback api hooks([CN][v1_CN_HTTPCallback], [EN][v1_EN_HTTPCallback])(for authentication and injection).
1. Support bandwidth test([CN][v1_CN_BandwidthTestTool], [EN][v1_EN_BandwidthTestTool]) api and flash client.
1. Player, publisher(encoder), and demo pages(jquery+bootstrap)([CN][v1_CN_SampleDemo],[EN][v1_EN_SampleDemo]). 
1. Demo([CN][v1_CN_SampleDemo], [EN][v1_EN_SampleDemo]) video meeting or chat(SRS+cherrypy+jquery+bootstrap). 
1. Full documents in wiki([CN][v1_CN_Home], [EN][v1_EN_Home]), both Chinese and English. 
1. Support RTMP(play-publish) library: srs-librtmp([CN][v2_CN_SrsLibrtmp], [EN][v2_EN_SrsLibrtmp])
1. Support ARM cpu arch([CN][v1_CN_SrsLinuxArm], [EN][v1_EN_SrsLinuxArm]) with rtmp/ssl/hls/librtmp.
1. Support init.d([CN][v1_CN_LinuxService], [EN][v1_EN_LinuxService]) and packge script, log to file. 
1. Support RTMP ATC([CN][v1_CN_RTMP-ATC], [EN][v1_EN_RTMP-ATC]) for HLS/HDS to support backup(failover)
1. Support HTTP RESTful management api([CN][v1_CN_HTTPApi], [EN][v1_EN_HTTPApi]).
1. Support Ingest([CN][v1_CN_Ingest], [EN][v1_EN_Ingest]) FILE/HTTP/RTMP/RTSP(RTP, SDP) to RTMP using external tools(e.g ffmepg).
1. Support DVR([CN][v1_CN_DVR], [EN][v1_EN_DVR]), record live to flv file for vod.
1. Support tracable log, session based log([CN][v1_CN_SrsLog], [EN][v1_EN_SrsLog]).
1. Support DRM token traverse([CN][v1_CN_DRM2], [EN][v1_EN_DRM2]) for fms origin authenticate.
1. Support system full utest on gtest.
1. Support embeded HTTP server([CN][v2_CN_SampleHTTP], [EN][v2_EN_SampleHTTP]) for hls(live/vod)
1. Support vod stream(http flv/hls vod stream)([CN][v2_CN_FlvVodStream], [EN][v2_EN_FlvVodStream]).
1. Stable [1.0release branch][branch1].
1. Support publish h264 raw stream([CN][v2_CN_SrsLibrtmp2], [EN][v2_EN_SrsLibrtmp2]) by srs-librtmp.
1. Support [6k+ clients][bug #194], 3Gbps per process.
1. Suppport [English wiki][v1_EN_Home).
1. Research and simplify st, [bug #182][bug #182].
1. Support compile [srs-librtmp on windows][srs-librtmp], [bug #213][bug #213].
1. Support [10k+ clients][bug #251], 4Gbps per process.
1. Support publish aac adts raw stream([CN][v2_CN_SrsLibrtmp3], [EN][v2_EN_SrsLibrtmp3]) by srs-librtmp.
1. Support 0.1s+ latency, read [bug #257][bug #257].
1. Support allow/deny publish/play for all or specified ip([CN][v2_CN_Security], [EN][v2_EN_Security]).
1. Support custom dvr path and http callback, read [bug #179][bug #179] and [bug #274][bug #274].
1. Support rtmp remux to http flv/mp3/aac/ts live stream, read [bug #293][bug #293]([CN][v2_CN_DeliveryHttpStream], [EN][v2_CN_DeliveryHttpStream]).
1. Support HLS(h.264+mp3) streaming, read [bug #301][bug #301].
1. Rewrite HLS(h.264+aac/mp3) streaming, read [bug #304][bug #304].
1. [dev] Realease [2.0release branch][branch2].
1. [experiment] Support Adobe HDS(f4m)([CN][v1_CN_DeliveryHDS], [EN][v1_EN_DeliveryHDS]) dynamic streaming.
1. [experiment] Support push MPEG-TS over UDP to SRS, read [bug #250][bug #250].
1. [experiment] Support push RTSP to SRS, read [bug #133][bug #133].
1. [experiment] Support push flv stream over HTTP POST to SRS, read [wiki]([CN][v2_CN_Streamer2], [EN][v2_EN_Streamer2]).
1. [experiment] Support [srs-dolphin][srs-dolphin], the multiple-process SRS.
1. [experiment] Support [remote console][console], read [srs-ngb][srs-ngb].
1. Support nginx-rtmp style exec, read [bug #367][bug #367].
1. Support NGINX-RTMP style EXEC, read [#367][bug #367].
1. Support NGINX-RTMP style dvr control module, read [#459][bug #459].
1. Support HTTP Security Raw Api, read [#459][bug #459], [#470][bug #470], [#319][bug #319].
1. Support Integration with Kafka/Spark Big-Data system, read [#467][bug #467].
1. [plan]Support Origin Cluster for Load Balance and Fault Tolarence, read [#464][bug #464], [RTMP 302][bug #92].
1. [plan]Support H.265, push RTMP with H.265, delivery in HLS, read [#465][bug #465].
1. [plan]Support MPEG-DASH, the future streaming protocol, read [#299][bug #299].
1. [plan]Support HLS edge server, read [#466][bug #466].
1. [plan]Support HLS realtime latency mode, read [#468][bug #468].

### Compare

Compare SRS with other media server.

#### Stream Delivery

|   Feature     |   SRS     |   NGINX   | CRTMPD    | FMS       |   WOWZA   |
|   ----------- |   ------- |   -----   | --------- | --------  |   ------  |
|   RTMP        |   Stable  |   Stable  |   Stable  |   Stable  |   Stable  |
|   HLS         |   Stable  |   Stable  |   X       |   Stable  |   Stable  |
|   HDS         | Experiment|   X       |   X       |   Stable  |   Stable  |
|   HTTP FLV    |   Stable  |   X       |   X       |   X       |   X       |
|   HLS(aonly)  |   Stable  |   X       |   X       |   Stable  |   Stable  |
|   HTTP Server |   Stable  |   Stable  |   X       |   X       |   Stable  |

#### Cluster

|   Feature     |   SRS     |   NGINX   | CRTMPD    | FMS       |   WOWZA   |
|   ----------- |   ------- |   -----   | --------- | --------  |   ------  |
|   RTMP Edge   |   Stable  |   X       |   X       |   Stable  |   X       |
|   RTMP Backup |   Stable  |   X       |   X       |   X       |   X       |
|   VHOST       |   Stable  |   X       |   X       |   Stable  |   Stable  |
|   Reload      |   Stable  |   X       |   X       |   X       |   X       |
|   Forward     |   Stable  |   X       |   X       |   X       |   X       |
|   ATC         |   Stable  |   X       |   X       |   X       |   X       |

#### Stream Service

|   Feature     |   SRS     |   NGINX   | CRTMPD    | FMS       |   WOWZA   |
|   ----------- |   ------- |   -----   | --------- | --------  |   ------  |
|   DVR         |   Stable  |   Stable  |   X       |   X       |   Stable  |
|   DVR API     |   Stable  |   Stable  |   X       |   X       |   X       |
|   EXEC        |   Stable  |   Stable  |   X       |   X       |   X       |
|   Transcode   |   Stable  |   X       |   X       |   X       |   Stable  |
|   HTTP API    |   Stable  |   Stable  |   X       |   X       |   Stable  |
| HTTP RAW API  |   Stable  |   X       |   X       |   X       |   X       |
|   HTTP hooks  |   Stable  |   X       |   X       |   X       |   X       |
|   GopCache    |   Stable  |   X       |   X       |   Stable  |   X       |
|   Security    |   Stable  |   Stable  |   X       |   X       |   Stable  |
| Token Traverse|   Stable  |   X       |   X       |   Stable  |   X       |

#### Efficiency

|   Feature     |   SRS     |   NGINX   | CRTMPD    | FMS       |   WOWZA   |
|   ----------- |   ------- |   -----   | --------- | --------  |   ------  |
|   Concurrency |   7.5k    |   3k      |   2k      |   2k      |   3k      |
|MultipleProcess| Experiment|   Stable  |   X       |   X       |   X       |
|   RTMP Latency|   0.1s    |   3s      |   3s      |   3s      |   3s      |
|   HLS Latency |   10s     |   30s     |   X       |   30s     |   30s     |

#### Stream Caster

|   Feature     |   SRS     |   NGINX   | CRTMPD    | FMS       |   WOWZA   |
|   ----------- |   ------- |   -----   | --------- | --------  |   ------  |
|   Ingest      |   Stable  |   X       |   X       |   X       |   X       |
|   Push MPEGTS | Experiment|   X       |   X       |   X       |   Stable  |
|   Push RTSP   | Experiment|   X       |   Stable  |   X       |   Stable  |
| Push HTTP FLV | Experiment|   X       |   X       |   X       |   X       |

#### Debug System

|   Feature     |   SRS     |   NGINX   | CRTMPD    | FMS       |   WOWZA   |
|   ----------- |   ------- |   -----   | --------- | --------  |   ------  |
|   BW check    |   Stable  |   X       |   X       |   X       |   X       |
| Tracable Log  |   Stable  |   X       |   X       |   X       |   X       |

#### Docs

|   Feature     |   SRS     |   NGINX   | CRTMPD    | FMS       |   WOWZA   |
|   ----------- |   ------- |   -----   | --------- | --------  |   ------  |
|   Demos       |   Stable  |   X       |   X       |   X       |   X       |
|   WIKI(EN+CN) |   Stable  |  EN only  |   X       |   X       |   Stable  |

#### Others 

|   Feature     |   SRS     |   NGINX   | CRTMPD    | FMS       |   WOWZA   |
|   ----------- |   ------- |   -----   | --------- | --------  |   ------  |
|   ARM/MIPS    |   Stable  |   Stable  |   X       |   X       |   X       |
| Client Library|   Stable  |   X       |   X       |   X       |   X       |

Remark:

1. Concurrency: The concurrency of single process.
1. MultipleProcess: SRS is single process, while [srs-dolphin][srs-dolphin] is a MultipleProcess SRS.
1. HLS aonly: The HLS audio only streaming delivery.
1. BW check: The bandwidth check.
1. Security: To allow or deny stream publish or play.
1. Reload: Nginx supports reload, but not nginx-rtmp.

### Releases

* 2016-09-09, [Release v2.0-b1][r2.0b1], 2.0 beta1, 2.0.215, 89941 lines.
* 2016-08-06, [Release v2.0-b0][r2.0b0], 2.0 beta0, 2.0.210, 89704 lines.
* 2015-12-23, [Release v2.0-a3][r2.0a3], 2.0 alpha3, 2.0.205, 89544 lines.
* 2015-10-08, [Release v2.0-a2][r2.0a2], 2.0 alpha2, 2.0.195, 89358 lines.
* 2015-09-14, [Release v2.0-a1][r2.0a1], 2.0 alpha1, 2.0.189, 89269 lines.
* 2015-08-23, [Release v2.0-a0][r2.0a0], 2.0 alpha0, 2.0.185, 89022 lines.
* 2015-05-23, [Release v1.0-r4][r1.0r4], bug fixed, 1.0.32, 59509 lines.
* 2015-03-19, [Release v1.0-r3][r1.0r3], bug fixed, 1.0.30, 59511 lines.
* 2015-02-12, [Release v1.0-r2][r1.0r2], bug fixed, 1.0.27, 59507 lines.
* 2015-01-15, [Release v1.0-r1][r1.0r1], bug fixed, 1.0.21, 59472 lines.
* 2014-12-05, [Release v1.0-r0][r1.0r0], all bug fixed, 1.0.10, 59391 lines.
* 2014-10-09, [Release v0.9.8][r1.0b0], all bug fixed, 1.0.0, 59316 lines.
* 2014-08-03, [Release v0.9.7][r1.0a7], config utest, all bug fixed. 57432 lines.
* 2014-07-13, [Release v0.9.6][r1.0a6], core/kernel/rtmp utest, refine bandwidth(as/js/srslibrtmp library). 50029 lines.
* 2014-06-27, [Release v0.9.5][r1.0a5], refine perf 3k+ clients, edge token traverse, [srs monitor](http://ossrs.net:1977), 30days online. 41573 lines.
* 2014-05-28, [Release v0.9.4][r1.0a4], support heartbeat, tracable log, fix mem leak and bugs. 39200 lines.
* 2014-05-18, [Release v0.9.3][r1.0a3], support mips, fms origin, json(http-api). 37594 lines.
* 2014-04-28, [Release v0.9.2][r1.0a2], support [dvr][v1_CN_DVR], android, [edge][v1_CN_Edge]. 35255 lines.
* 2014-04-07, [Release v0.9.1][r1.0a0], support [arm][v1_CN_SrsLinuxArm], [init.d][v1_CN_LinuxService], http [server][v1_CN_HTTPServer]/[api][v1_CN_HTTPApi], [ingest][v1_CN_SampleIngest]. 30000 lines.
* 2013-12-25, [Release v0.9.0][r0.9], support bandwidth test, player/encoder/chat [demos][v1_CN_SampleDemo]. 20926 lines.
* 2013-12-08, [Release v0.8.0][r0.8], support [http hooks callback][v1_CN_HTTPCallback], update [SB][srs-bench]. 19186 lines.
* 2013-12-03, [Release v0.7.0][r0.7], support [live stream transcoding][v1_CN_FFMPEG]. 17605 lines.
* 2013-11-29, [Release v0.6.0][r0.6], support [forward][v1_CN_Forward] stream to origin/edge. 16094 lines.
* 2013-11-26, [Release v0.5.0][r0.5], support [HLS(m3u8)][v1_CN_DeliveryHLS], fragment and window. 14449 lines.
* 2013-11-10, [Release v0.4.0][r0.4], support [reload][v1_CN_Reload] config, pause, longtime publish/play. 12500 lines.
* 2013-11-04, [Release v0.3.0][r0.3], support [vhost][v1_CN_RtmpUrlVhost], refer, gop cache, listen multiple ports. 11773 lines.
* 2013-10-25, [Release v0.2.0][r0.2], support [rtmp][v1_CN_RTMPHandshake] flash publish, h264, time jitter correct. 10125 lines.
* 2013-10-23, [Release v0.1.0][r0.1], support [rtmp FMLE/FFMPEG publish][v1_CN_DeliveryRTMP], vp6. 8287 lines.
* 2013-10-17, Created.

<<<<<<< HEAD
### History

* v3.0, 2015-10-23, fix [#467][bug #467], support write log to kafka. 3.0.6
* v3.0, 2015-10-20, fix [#502][bug #502], support snapshot with http-callback or transcoder. 3.0.5
* v3.0, 2015-09-19, support amf0 and json to convert with each other.
* v3.0, 2015-09-19, json objects support dumps to string.
* v3.0, 2015-09-14, fix [#459][bug #459], support dvr raw api. 3.0.4
* v3.0, 2015-09-14, fix [#459][bug #459], dvr support apply filter for ng-control dvr module.
* v3.0, 2015-09-14, fix [#319][bug #319], http raw api support update global and vhost. 3.0.3
* v3.0, 2015-08-31, fix [#319][bug #319], http raw api support query global and vhost.
* v3.0, 2015-08-28, fix [#471][bug #471], api response the width and height. 3.0.2
* v3.0, 2015-08-25, fix [#367][bug #367], support nginx-rtmp exec. 3.0.1
* <strong>v2.0, 2016-08-06, [2.0 beta0(2.0.210)][r2.0b0] released. 89704 lines.</strong>
=======
## History

* <strong>v2.0, 2016-09-09, [2.0 beta1(2.0.215)][r2.0b1] released. 89941 lines.</strong>
* v2.0, 2016-09-09, refine librtmp comments about NALUs. 2.0.215
* v2.0, 2016-09-05, fix memory leak at source. 2.0.214
* v2.0, 2016-09-05, fix memory leak at handshake. 2.0.213
* v2.0, 2016-09-04, support valgrind for [patched st](https://github.com/ossrs/state-threads/issues/2).
* v2.0, 2016-09-03, support all arm for [patched st](https://github.com/ossrs/state-threads/issues/1). 2.0.212
* v2.0, 2016-09-01, workaround [#511][bug #511] the fly stfd in close. 2.0.211
* v2.0, 2016-08-30, comment the pcr.
* v2.0, 2016-08-18, fix [srs-librtmp#4](https://github.com/ossrs/srs-librtmp/issues/4) filter frame.
* v2.0, 2016-08-10, fix socket timeout for librtmp.
* v2.0, 2016-08-08, fix the crash by srs_info log.
* <strong>v2.0, 2016-08-06, [2.0 beta0(2.0.210)][r2.0b0] released. 89704 lines.</strong>
* v2.0, 2016-05-17, fix the sps pps parse bug.
* v2.0, 2016-01-13, fix http reader bug, support infinite chunked. 2.0.209
* v2.0, 2016-01-09, merge [#559][pr #559] fix memory leak bug. 2.0.208
* v2.0, 2016-01-09, merge [#558][pr #558] add tcUrl for on_publish.
* v2.0, 2016-01-05, add keyword XCORE for coredump to identify the version. 2.0.207
>>>>>>> 6c4c68cc
* <strong>v2.0, 2015-12-23, [2.0 alpha3(2.0.205)][r2.0a3] released. 89544 lines.</strong>
* <strong>v2.0, 2015-10-08, [2.0 alpha2(2.0.195)][r2.0a2] released. 89358 lines.</strong>
* <strong>v2.0, 2015-09-14, [2.0 alpha1(2.0.189)][r2.0a1] released. 89269 lines.</strong>
* <strong>v2.0, 2015-08-23, [2.0 alpha0(2.0.185)][r2.0a0] released. 89022 lines.</strong>
* v2.0, 2015-08-22, HTTP API support JSONP by specifies the query string callback=xxx.
* v2.0, 2015-08-20, fix [#380][bug #380], srs-librtmp send sequence header when sps or pps changed.
* v2.0, 2015-08-18, close [#454][bug #454], support obs restart publish. 2.0.184
* v2.0, 2015-08-14, use reduce_sequence_header for stream control.
* v2.0, 2015-08-14, use send_min_interval for stream control. 2.0.183
* v2.0, 2015-08-12, enable the SRS_PERF_TCP_NODELAY and add config tcp_nodelay. 2.0.182
* v2.0, 2015-08-11, for [#442][bug #442] support kickoff connected client. 2.0.181
* v2.0, 2015-07-21, for [#169][bug #169] support default values for transcode. 2.0.180
* v2.0, 2015-07-21, fix [#435][bug #435] add pageUrl for HTTP callback on_play.
* v2.0, 2015-07-20, refine the hls, ignore packet when no sequence header. 2.0.179
* v2.0, 2015-07-16, for [#441][bug #441] use 30s timeout for first msg. 2.0.178
* v2.0, 2015-07-14, refine hls disable the time jitter, support not mix monotonically increase. 2.0.177
* v2.0, 2015-07-01, fix [#433][bug #433] fix the sps parse bug. 2.0.176
* v2.0, 2015-06-10, fix [#425][bug #425] refine the time jitter, correct (-inf,-250)+(250,+inf) to 10ms. 2.0.175
* v2.0, 2015-06-10, fix [#424][bug #424] fix aggregate timestamp bug. 2.0.174
* v2.0, 2015-06-06, fix [#421][bug #421] drop video for unkown RTMP header.
* v2.0, 2015-06-05, fix [#420][bug #420] remove ts for hls ram mode.
* v2.0, 2015-05-30, fix [#209][bug #209] cleanup hls when stop and timeout. 2.0.173.
* v2.0, 2015-05-29, fix [#409][bug #409] support pure video hls. 2.0.172.
* v2.0, 2015-05-28, support [srs-dolphin][srs-dolphin], the multiple-process SRS.
* v2.0, 2015-05-24, fix [#404][bug #404] register handler then start http thread. 2.0.167.
* v2.0, 2015-05-23, refine the thread, protocol, kbps code. 2.0.166
* v2.0, 2015-05-23, fix [#391][bug #391] copy request for async call.
* v2.0, 2015-05-22, fix [#397][bug #397] the USER_HZ maybe not 100. 2.0.165
* v2.0, 2015-05-22, for [#400][bug #400], parse when got entire http header, by feilong. 2.0.164.
* v2.0, 2015-05-19, merge from bravo system, add the rtmfp to bms(commercial srs). 2.0.163.
* v2.0, 2015-05-10, support push flv stream over HTTP POST to SRS.
* v2.0, 2015-04-20, support ingest hls live stream to RTMP.
* v2.0, 2015-04-15, for [#383][bug #383], support mix_correct algorithm. 2.0.161.
* v2.0, 2015-04-13, for [#381][bug #381], support reap hls/ts by gop or not. 2.0.160.
* v2.0, 2015-04-10, enhanced on_hls_notify, support HTTP GET when reap ts.
* v2.0, 2015-04-10, refine the hls deviation for floor algorithm.
* v2.0, 2015-04-08, for [#375][bug #375], fix hls bug, keep cc continous between ts files. 2.0.159.
* v2.0, 2015-04-04, for [#304][bug #304], rewrite annexb mux for ts, refer to apple sample. 2.0.157.
* v2.0, 2015-04-03, enhanced avc decode, parse the sps get width+height. 2.0.156.
* v2.0, 2015-04-03, for [#372][bug #372], support transform vhost of edge 2.0.155.
* v2.0, 2015-03-30, for [#366][bug #366], config hls to disable cleanup of ts. 2.0.154.
* v2.0, 2015-03-31, support server cycle handler. 2.0.153.
* v2.0, 2015-03-31, support on_hls for http hooks. 2.0.152.
* v2.0, 2015-03-31, enhanced hls, support deviation for duration. 2.0.151.
* v2.0, 2015-03-30, for [#351][bug #351], support config the m3u8/ts path for hls. 2.0.149.
* v2.0, 2015-03-17, for [#155][bug #155], osx(darwin) support demo with nginx and ffmpeg. 2.0.143.
* v2.0, 2015-03-15, start [2.0release branch][branch2], 80773 lines.
* v2.0, 2015-03-14, fix [#324][bug #324], support hstrs(http stream trigger rtmp source) edge mode. 2.0.140.
* v2.0, 2015-03-14, for [#324][bug #324], support hstrs(http stream trigger rtmp source) origin mode. 2.0.139.
* v2.0, 2015-03-12, fix [#328][bug #328], support adobe hds. 2.0.138.
* v2.0, 2015-03-10, fix [#155][bug #155], support osx(darwin) for mac pro. 2.0.137.
* v2.0, 2015-03-08, fix [#316][bug #316], http api provides stream/vhost/srs/server bytes, codec and count. 2.0.136.
* v2.0, 2015-03-08, fix [#310][bug #310], refine aac LC, support aac HE/HEv2. 2.0.134.
* v2.0, 2015-03-06, for [#322][bug #322], fix http-flv stream bug, support multiple streams. 2.0.133.
* v2.0, 2015-03-06, refine http request parse. 2.0.132.
* v2.0, 2015-03-01, for [#179][bug #179], revert dvr http api. 2.0.128.
* v2.0, 2015-02-24, for [#304][bug #304], fix hls bug, write pts/dts error. 2.0.124
* v2.0, 2015-02-19, refine dvr, append file when dvr file exists. 2.0.122.
* v2.0, 2015-02-19, refine pithy print to more easyer to use. 2.0.121.
* v2.0, 2015-02-18, fix [#133][bug #133], support push rtsp to srs. 2.0.120.
* v2.0, 2015-02-17, the join maybe failed, should use a variable to ensure thread terminated. 2.0.119.
* v2.0, 2015-02-15, for [#304][bug #304], support config default acodec/vcodec. 2.0.118.
* v2.0, 2015-02-15, for [#304][bug #304], rewrite hls/ts code, support h.264+mp3 for hls. 2.0.117.
* v2.0, 2015-02-12, for [#304][bug #304], use stringstream to generate m3u8, add hls_td_ratio. 2.0.116.
* v2.0, 2015-02-11, dev code ZhouGuowen for 2.0.115.
* v2.0, 2015-02-10, for [#311][bug #311], set pcr_base to dts. 2.0.114.
* v2.0, 2015-02-10, fix [the bug][p21] of ibmf format which decoded in annexb.
* v2.0, 2015-02-10, for [#310][bug #310], downcast aac SSR to LC. 2.0.113
* v2.0, 2015-02-03, fix [#136][bug #136], support hls without io(in ram). 2.0.112
* v2.0, 2015-01-31, for [#250][bug #250], support push MPEGTS over UDP to SRS. 2.0.111
* v2.0, 2015-01-29, build libfdk-aac in ffmpeg. 2.0.108
* v2.0, 2015-01-25, for [#301][bug #301], hls support h.264+mp3, ok for vlc. 2.0.107
* v2.0, 2015-01-25, for [#301][bug #301], http ts stream support h.264+mp3. 2.0.106
* v2.0, 2015-01-25, hotfix [#268][bug #268], refine the pcr start at 0, dts/pts plus delay. 2.0.105
* v2.0, 2015-01-25, hotfix [#151][bug #151], refine pcr=dts-800ms and use dts/pts directly. 2.0.104
* v2.0, 2015-01-23, hotfix [#151][bug #151], use absolutely overflow to make jwplayer happy. 2.0.103
* v2.0, 2015-01-22, for [#293][bug #293], support http live ts stream. 2.0.101.
* v2.0, 2015-01-19, for [#293][bug #293], support http live flv/aac/mp3 stream with fast cache. 2.0.100.
* v2.0, 2015-01-18, for [#293][bug #293], support rtmp remux to http flv live stream. 2.0.99.
* v2.0, 2015-01-17, fix [#277][bug #277], refine http server refer to go http-framework. 2.0.98
* v2.0, 2015-01-17, for [#277][bug #277], refine http api refer to go http-framework. 2.0.97
* v2.0, 2015-01-17, hotfix [#290][bug #290], use iformat only for rtmp input. 2.0.95
* v2.0, 2015-01-08, hotfix [#281][bug #281], fix hls bug ignore type-9 send aud. 2.0.93
* v2.0, 2015-01-03, fix [#274][bug #274], http-callback support on_dvr when reap a dvr file. 2.0.89
* v2.0, 2015-01-03, hotfix to remove the pageUrl for http callback. 2.0.88
* v2.0, 2015-01-03, fix [#179][bug #179], dvr support custom filepath by variables. 2.0.87
* v2.0, 2015-01-02, fix [#211][bug #211], support security allow/deny publish/play all/ip. 2.0.86
* v2.0, 2015-01-02, hotfix [#207][bug #207], trim the last 0 of log. 2.0.85
* v2.0, 2014-01-02, fix [#158][bug #158], http-callback check http status code ok(200). 2.0.84
* v2.0, 2015-01-02, hotfix [#216][bug #216], http-callback post in application/json content-type. 2.0.83
* v2.0, 2014-01-02, fix [#263][bug #263], srs-librtmp flv read tag should init size. 2.0.82
* v2.0, 2015-01-01, hotfix [#270][bug #270], memory leak for http client post. 2.0.81
* v2.0, 2014-12-12, fix [#266][bug #266], aac profile is object id plus one. 2.0.80
* v2.0, 2014-12-29, hotfix [#267][bug #267], the forward dest ep should use server. 2.0.79
* v2.0, 2014-12-29, hotfix [#268][bug #268], the hls pcr is negative when startup. 2.0.78
* v2.0, 2014-12-22, hotfix [#264][bug #264], ignore NALU when sequence header to make HLS happy. 2.0.76
* v2.0, 2014-12-20, hotfix [#264][bug #264], support disconnect publish connect when hls error. 2.0.75
* v2.0, 2014-12-12, fix [#257][bug #257], support 0.1s+ latency. 2.0.70
* v2.0, 2014-12-08, update wiki for mr([EN][v2_EN_LowLatency#merged-read], [CN][v2_CN_LowLatency#merged-read]) and mw([EN][v2_EN_LowLatency#merged-write], [CN][v2_CN_LowLatency#merged-write]).
* v2.0, 2014-12-07, fix [#251][bug #251], 10k+ clients, use queue cond wait and fast vector. 2.0.67
* v2.0, 2014-12-05, fix [#251][bug #251], 9k+ clients, use fast cache for msgs queue. 2.0.57
* v2.0, 2014-12-04, fix [#241][bug #241], add mw(merged-write) config. 2.0.53
* v2.0, 2014-12-04, for [#241][bug #241], support mr(merged-read) config and reload. 2.0.52.
* v2.0, 2014-12-04, enable [#241][bug #241] and [#248][bug #248], +25% performance, 2.5k publisher. 2.0.50
* v2.0, 2014-12-04, fix [#248][bug #248], improve about 15% performance for fast buffer. 2.0.49
* v2.0, 2014-12-03, fix [#244][bug #244], conn thread use cond to wait for recv thread error. 2.0.47.
* v2.0, 2014-12-02, merge [#239][p23], traverse the token before response connect. 2.0.45.
* v2.0, 2014-12-02, srs-librtmp support hijack io apis for st-load. 2.0.42.
* v2.0, 2014-12-01, for [#237][bug #237], refine syscall for recv, supports 1.5k clients. 2.0.41.
* v2.0, 2014-11-30, add qtcreate project file trunk/src/qt/srs/srs-qt.pro. 2.0.39.
* v2.0, 2014-11-29, fix [#235][bug #235], refine handshake, replace union with template method. 2.0.38.
* v2.0, 2014-11-28, fix [#215][bug #215], add srs_rtmp_dump tool. 2.0.37.
* v2.0, 2014-11-25, update PRIMARY, AUTHORS, CONTRIBUTORS rule. 2.0.32.
* v2.0, 2014-11-24, fix [#212][bug #212], support publish aac adts raw stream. 2.0.31.
* v2.0, 2014-11-22, fix [#217][bug #217], remove timeout recv, support 7.5k+ 250kbps clients. 2.0.30.
* v2.0, 2014-11-21, srs-librtmp add rtmp prefix for rtmp/utils/human apis. 2.0.29.
* v2.0, 2014-11-21, refine examples of srs-librtmp, add srs_print_rtmp_packet. 2.0.28.
* v2.0, 2014-11-20, fix [#212][bug #212], support publish audio raw frames. 2.0.27
* v2.0, 2014-11-19, fix [#213][bug #213], support compile [srs-librtmp on windows][srs-librtmp], [bug #213][bug #213]. 2.0.26
* v2.0, 2014-11-18, all wiki translated to English. 2.0.23.
* v2.0, 2014-11-15, fix [#204][bug #204], srs-librtmp drop duplicated sps/pps(sequence header). 2.0.22.
* v2.0, 2014-11-15, fix [#203][bug #203], srs-librtmp drop any video before sps/pps(sequence header). 2.0.21.
* v2.0, 2014-11-15, fix [#202][bug #202], fix memory leak of h.264 raw packet send in srs-librtmp. 2.0.20.
* v2.0, 2014-11-13, fix [#200][bug #200], deadloop when read/write 0 and ETIME. 2.0.16.
* v2.0, 2014-11-13, fix [#194][bug #194], writev multiple msgs, support 6k+ 250kbps clients. 2.0.15.
* v2.0, 2014-11-12, fix [#194][bug #194], optmized st for timeout recv. pulse to 500ms. 2.0.14.
* v2.0, 2014-11-11, fix [#195][bug #195], remove the confuse code st_usleep(0). 2.0.13.
* v2.0, 2014-11-08, fix [#191][bug #191], configure --export-librtmp-project and --export-librtmp-single. 2.0.11.
* v2.0, 2014-11-08, fix [#66][bug #66], srs-librtmp support write h264 raw packet. 2.0.9.
* v2.0, 2014-10-25, fix [#185][bug #185], AMF0 support 0x0B the date type codec. 2.0.7.
* v2.0, 2014-10-24, fix [#186][bug #186], hotfix for bug #186, drop connect args when not object. 2.0.6.
* v2.0, 2014-10-24, rename wiki/xxx to wiki/v1_CN_xxx. 2.0.3.
* v2.0, 2014-10-19, fix [#184][bug #184], support AnnexB in RTMP body for HLS. 2.0.2
* v2.0, 2014-10-18, remove supports for OSX(darwin). 2.0.1.
* v2.0, 2014-10-16, revert github srs README to English. 2.0.0.
* <strong>v1.0, 2014-12-05, [1.0 release(1.0.10)][r1.0r0] released. 59391 lines.</strong>
* <strong>v1.0, 2014-10-09, [1.0 beta(1.0.0)][r1.0b0] released. 59316 lines.</strong>
* v1.0, 2014-10-08, fix [#151][bug #151], always reap ts whatever audio or video packet. 0.9.223.
* v1.0, 2014-10-08, fix [#162][bug #162], failed if no epoll. 0.9.222.
* v1.0, 2014-09-30, fix [#180][bug #180], crash for multiple edge publishing the same stream. 0.9.220.
* v1.0, 2014-09-26, fix hls bug, refine config and log, according to clion of jetbrains. 0.9.216. 
* v1.0, 2014-09-25, fix [#177][bug #177], dvr segment add config dvr_wait_keyframe. 0.9.213.
* v1.0, 2014-08-28, fix [#167][bug #167], add openssl includes to utest. 0.9.209.
* v1.0, 2014-08-27, max connections is 32756, for st use mmap default. 0.9.209
* v1.0, 2014-08-24, fix [#150][bug #150], forward should forward the sequence header when retry. 0.9.208.
* v1.0, 2014-08-22, for [#165][bug #165], refine dh wrapper, ensure public key is 128bytes. 0.9.206.
* v1.0, 2014-08-19, for [#160][bug #160], support forward/edge to flussonic, disable debug_srs_upnode to make flussonic happy. 0.9.201.
* v1.0, 2014-08-17, for [#155][bug #155], refine for osx, with ssl/http, disable statistics. 0.9.198.
* v1.0, 2014-08-06, fix [#148][bug #148], simplify the RTMP handshake key generation. 0.9.191.
* v1.0, 2014-08-06, fix [#147][bug #147], support identify the srs edge. 0.9.190.
* <strong>v1.0, 2014-08-03, [1.0 mainline7(0.9.189)][r1.0a7] released. 57432 lines.</strong>
* v1.0, 2014-08-03, fix [#79][bug #79], fix the reload remove edge assert bug. 0.9.189.
* v1.0, 2014-08-03, fix [#57][bug #57], use lock(acquire/release publish) to avoid duplicated publishing. 0.9.188.
* v1.0, 2014-08-03, fix [#85][bug #85], fix the segment-dvr sequence header missing. 0.9.187.
* v1.0, 2014-08-03, fix [#145][bug #145], refine ffmpeg log, check abitrate for libaacplus. 0.9.186.
* v1.0, 2014-08-03, fix [#143][bug #143], fix retrieve sys stat bug for all linux. 0.9.185.
* v1.0, 2014-08-02, fix [#138][bug #138], fix http hooks bug, regression bug. 0.9.184.
* v1.0, 2014-08-02, fix [#142][bug #142], fix tcp stat slow bug, use /proc/net/sockstat instead, refer to 'ss -s'. 0.9.183.
* v1.0, 2014-07-31, fix [#141][bug #141], support tun0(vpn network device) ip retrieve. 0.9.179.
* v1.0, 2014-07-27, support partially build on OSX(Darwin). 0.9.177
* v1.0, 2014-07-27, api connections add udp, add disk iops. 0.9.176
* v1.0, 2014-07-26, complete config utest. 0.9.173
* v1.0, 2014-07-26, fix [#124][bug #124], gop cache support disable video in publishing. 0.9.171.
* v1.0, 2014-07-23, fix [#121][bug #121], srs_info detail log compile failed. 0.9.168.
* v1.0, 2014-07-19, fix [#119][bug #119], use iformat and oformat for ffmpeg transcode. 0.9.163.
* <strong>v1.0, 2014-07-13, [1.0 mainline6(0.9.160)][r1.0a6] released. 50029 lines.</strong>
* v1.0, 2014-07-13, refine the bandwidth check/test, add as/js library, use srs-librtmp for linux tool. 0.9.159
* v1.0, 2014-07-12, complete rtmp stack utest. 0.9.156
* v1.0, 2014-07-06, fix [#81][bug #81], fix HLS codec info, IOS ok. 0.9.153.
* v1.0, 2014-07-06, fix [#103][bug #103], support all aac sample rate. 0.9.150.
* v1.0, 2014-07-05, complete kernel utest. 0.9.149
* v1.0, 2014-06-30, fix [#111][bug #111], always use 31bits timestamp. 0.9.143.
* v1.0, 2014-06-28, response the call message with null. 0.9.137
* v1.0, 2014-06-28, fix [#110][bug #110], thread start segment fault, thread cycle stop destroy thread. 0.9.136
* v1.0, 2014-06-27, fix [#109][bug #109], fix the system jump time, adjust system startup time. 0.9.135
* <strong>v1.0, 2014-06-27, [1.0 mainline5(0.9.134)][r1.0a5] released. 41573 lines.</strong>
* v1.0, 2014-06-27, SRS online 30days with RTMP/HLS.
* v1.0, 2014-06-25, fix [#108][bug #108], support config time jitter for encoder non-monotonical stream. 0.9.133
* v1.0, 2014-06-23, support report summaries in heartbeat. 0.9.132
* v1.0, 2014-06-22, performance refine, support [3k+][v1_CN_Performance#performancereport4k] connections(270kbps). 0.9.130
* v1.0, 2014-06-21, support edge [token traverse][v1_CN_DRM#tokentraverse], fix [#104][bug #104]. 0.9.129
* v1.0, 2014-06-19, add connections count to api summaries. 0.9.127
* v1.0, 2014-06-19, add srs bytes and kbps to api summaries. 0.9.126
* v1.0, 2014-06-18, add network bytes to api summaries. 0.9.125
* v1.0, 2014-06-14, fix [#98][bug #98], workaround for librtmp ping(fmt=1,cid=2 fresh stream). 0.9.124
* v1.0, 2014-05-29, support flv inject and flv http streaming with start=bytes. 0.9.122
* <strong>v1.0, 2014-05-28, [1.0 mainline4(0.9.120)][r1.0a4] released. 39200 lines.</strong>
* v1.0, 2014-05-27, fix [#87][bug #87], add source id for full trackable log. 0.9.120
* v1.0, 2014-05-27, fix [#84][bug #84], unpublish when edge disconnect. 0.9.119
* v1.0, 2014-05-27, fix [#89][bug #89], config to /dev/null to disable ffmpeg log. 0.9.117
* v1.0, 2014-05-25, fix [#76][bug #76], allow edge vhost to add or remove. 0.9.114
* v1.0, 2014-05-24, Johnny contribute [ossrs.net](http://ossrs.net). karthikeyan start to translate wiki to English.
* v1.0, 2014-05-22, fix [#78][bug #78], st joinable thread must be stop by other threads, 0.9.113
* v1.0, 2014-05-22, support amf0 StrictArray(0x0a). 0.9.111.
* v1.0, 2014-05-22, support flv parser, add amf0 to librtmp. 0.9.110
* v1.0, 2014-05-22, fix [#74][bug #74], add tcUrl for http callback on_connect, 0.9.109
* v1.0, 2014-05-19, support http heartbeat, 0.9.107
* <strong>v1.0, 2014-05-18, [1.0 mainline3(0.9.105)][r1.0a3] released. 37594 lines.</strong>
* v1.0, 2014-05-18, support http api json, to PUT/POST. 0.9.105
* v1.0, 2014-05-17, fix [#72][bug #72], also need stream_id for send_and_free_message. 0.9.101
* v1.0, 2014-05-17, rename struct to class. 0.9.100
* v1.0, 2014-05-14, fix [#67][bug #67] pithy print, stage must has a age. 0.9.98
* v1.0, 2014-05-13, fix mem leak for delete[] SharedPtrMessage array. 0.9.95
* v1.0, 2014-05-12, refine the kbps calc module. 0.9.93
* v1.0, 2014-05-12, fix bug [#64][bug #64]: install_dir=DESTDIR+PREFIX
* v1.0, 2014-05-08, fix [#36][bug #36]: never directly use \*(int32_t\*) for arm.
* v1.0, 2014-05-08, fix [#60][bug #60]: support aggregate message
* v1.0, 2014-05-08, fix [#59][bug #59], edge support FMS origin server. 0.9.92
* v1.0, 2014-05-06, fix [#50][bug #50], ubuntu14 build error.
* v1.0, 2014-05-04, support mips linux.
* v1.0, 2014-04-30, fix bug [#34][bug #34]: convert signal to io thread. 0.9.85
* v1.0, 2014-04-29, refine RTMP protocol completed, to 0.9.81
* <strong>v1.0, 2014-04-28, [1.0 mainline2(0.9.79)][r1.0a2] released. 35255 lines.</strong>
* v1.0, 2014-04-28, support full edge RTMP server. 0.9.79
* v1.0, 2014-04-27, support basic edge(play/publish) RTMP server. 0.9.78
* v1.0, 2014-04-25, add donation page. 0.9.76
* v1.0, 2014-04-21, support android app to start srs for internal edge. 0.9.72
* v1.0, 2014-04-19, support tool over srs-librtmp to ingest flv/rtmp. 0.9.71
* v1.0, 2014-04-17, support dvr(record live to flv file for vod). 0.9.69
* v1.0, 2014-04-11, add speex1.2 to transcode flash encoder stream. 0.9.58
* v1.0, 2014-04-10, support reload ingesters(add/remov/update). 0.9.57
* <strong>v1.0, 2014-04-07, [1.0 mainline(0.9.55)][r1.0a0] released. 30000 lines.</strong>
* v1.0, 2014-04-07, support [ingest][v1_CN_SampleIngest] file/stream/device.
* v1.0, 2014-04-05, support [http api][v1_CN_HTTPApi] and [http server][v1_CN_HTTPServer].
* v1.0, 2014-04-03, implements http framework and api/v1/version.
* v1.0, 2014-03-30, fix bug for st detecting epoll failed, force st to use epoll.
* v1.0, 2014-03-29, add wiki [Performance for RaspberryPi][v1_CN_RaspberryPi].
* v1.0, 2014-03-29, add release binary package for raspberry-pi. 
* v1.0, 2014-03-26, support RTMP ATC for HLS/HDS to support backup(failover).
* v1.0, 2014-03-23, support daemon, default start in daemon.
* v1.0, 2014-03-22, support make install/install-api and uninstall.
* v1.0, 2014-03-22, add ./etc/init.d/srs, refine to support make clean then make.
* v1.0, 2014-03-21, write pid to ./objs/srs.pid.
* v1.0, 2014-03-20, refine hls code, support pure audio HLS.
* v1.0, 2014-03-19, add vn/an for FFMPEG to drop video/audio for radio stream.
* v1.0, 2014-03-19, refine handshake, client support complex handshake, add utest.
* v1.0, 2014-03-16, fix bug on arm of st, the sp change from 20 to 8, for respberry-pi, @see [commit][p22]
* v1.0, 2014-03-16, support ARM([debian armhf, v7cpu][v1_CN_SrsLinuxArm]) with rtmp/ssl/hls/librtmp.
* v1.0, 2014-03-12, finish utest for amf0 codec.
* v1.0, 2014-03-06, add gperftools for mem leak detect, mem/cpu profile.
* v1.0, 2014-03-04, add gest framework for utest, build success.
* v1.0, 2014-03-02, add wiki [srs-librtmp][v1_CN_SrsLibrtmp], [SRS for arm][v1_CN_SrsLinuxArm], [product][v1_CN_Product]
* v1.0, 2014-03-02, srs-librtmp, client publish/play library like librtmp.
* v1.0, 2014-03-01, modularity, extract core/kernel/rtmp/app/main module.
* v1.0, 2014-02-28, support arm build(SRS/ST), add ssl to 3rdparty package.
* v1.0, 2014-02-28, add wiki [BuildArm][v1_CN_Build], [FFMPEG][v1_CN_FFMPEG], [Reload][v1_CN_Reload]
* v1.0, 2014-02-27, add wiki [LowLatency][v1_CN_LowLatency], [HTTPCallback][v1_CN_HTTPCallback], [ServerSideScript][v1_CN_ServerSideScript], [IDE][v1_CN_IDE]
* v1.0, 2014-01-19, add wiki [DeliveryHLS][v1_CN_DeliveryHLS]
* v1.0, 2014-01-12, add wiki [HowToAskQuestion][v1_CN_HowToAskQuestion], [RtmpUrlVhost][v1_CN_RtmpUrlVhost]
* v1.0, 2014-01-11, fix jw/flower player pause bug, which send closeStream actually.
* v1.0, 2014-01-05, add wiki [Build][v1_CN_Build], [Performance][v1_CN_Performance], [Forward][v1_CN_Forward]
* v1.0, 2014-01-01, change listen(512), chunk-size(60000), to improve performance.
* v1.0, 2013-12-27, merge from wenjie, the bandwidth test feature.
* <strong>v0.9, 2013-12-25, [v0.9][r0.9] released. 20926 lines.</strong>
* v0.9, 2013-12-25, fix the bitrate bug(in Bps), use enhanced microphone.
* v0.9, 2013-12-22, demo video meeting or chat(SRS+cherrypy+jquery+bootstrap).
* v0.9, 2013-12-22, merge from wenjie, support banwidth test.
* v0.9, 2013-12-22, merge from wenjie: support set chunk size at vhost level
* v0.9, 2013-12-21, add [players][player] for play and publish.
* v0.9, 2013-12-15, ensure the HLS(ts) is continous when republish stream.
* v0.9, 2013-12-15, fix the hls reload bug, feed it the sequence header.
* v0.9, 2013-12-15, refine protocol, use int64_t timestamp for ts and jitter.
* v0.9, 2013-12-15, support set the live queue length(in seconds), drop when full.
* v0.9, 2013-12-15, fix the forwarder reconnect bug, feed it the sequence header.
* v0.9, 2013-12-15, support reload the hls/forwarder/transcoder.
* v0.9, 2013-12-14, refine the thread model for the retry threads.
* v0.9, 2013-12-10, auto install depends tools/libs on centos/ubuntu.
* <strong>v0.8, 2013-12-08, [v0.8][r0.8] released. 19186 lines.</strong>
* v0.8, 2013-12-08, support [http hooks][v1_CN_HTTPCallback]: on_connect/close/publish/unpublish/play/stop.
* v0.8, 2013-12-08, support multiple http hooks for a event.
* v0.8, 2013-12-07, support http callback hooks, on_connect.
* v0.8, 2013-12-07, support network based cli and json result, add CherryPy 3.2.4.
* v0.8, 2013-12-07, update http/hls/rtmp load test tool [SB][srs-bench], use SRS rtmp sdk.
* v0.8, 2013-12-06, support max_connections, drop if exceed.
* v0.8, 2013-12-05, support log_dir, write ffmpeg log to file.
* v0.8, 2013-12-05, fix the forward/hls/encoder bug.
* <strong>v0.7, 2013-12-03, [v0.7][r0.7] released. 17605 lines.</strong>
* v0.7, 2013-12-01, support dead-loop detect for forwarder and transcoder.
* v0.7, 2013-12-01, support all ffmpeg filters and params.
* v0.7, 2013-11-30, support live stream transcoder by ffmpeg.
* v0.7, 2013-11-30, support --with/without -ffmpeg, build ffmpeg-2.1.
* v0.7, 2013-11-30, add ffmpeg-2.1, x264-core138, lame-3.99.5, libaacplus-2.0.2.
* <strong>v0.6, 2013-11-29, [v0.6][r0.6] released. 16094 lines.</strong>
* v0.6, 2013-11-29, add performance summary, 1800 clients, 900Mbps, CPU 90.2%, 41MB.
* v0.6, 2013-11-29, support forward stream to other edge server.
* v0.6, 2013-11-29, support forward stream to other origin server.
* v0.6, 2013-11-28, fix memory leak bug, aac decode bug.
* v0.6, 2013-11-27, support --with or --without -hls and -ssl options.
* v0.6, 2013-11-27, support AAC 44100HZ sample rate for iphone, adjust the timestamp.
* <strong>v0.5, 2013-11-26, [v0.5][r0.5] released. 14449 lines.</strong>
* v0.5, 2013-11-24, support HLS(m3u8), fragment and window.
* v0.5, 2013-11-24, support record to ts file for HLS.
* v0.5, 2013-11-21, add ts_info tool to demux ts file.
* v0.5, 2013-11-16, add rtmp players(OSMF/jwplayer5/jwplayer6).
* <strong>v0.4, 2013-11-10, [v0.4][r0.4] released. 12500 lines.</strong>
* v0.4, 2013-11-10, support config and reload the pithy print.
* v0.4, 2013-11-09, support reload config(vhost and its detail).
* v0.4, 2013-11-09, support reload config(listen and chunk_size) by SIGHUP(1).
* v0.4, 2013-11-09, support longtime(>4.6hours) publish/play.
* v0.4, 2013-11-09, support config the chunk_size.
* v0.4, 2013-11-09, support pause for live stream.
* <strong>v0.3, 2013-11-04, [v0.3][r0.3] released. 11773 lines.</strong>
* v0.3, 2013-11-04, support refer/play-refer/publish-refer.
* v0.3, 2013-11-04, support vhosts specified config.
* v0.3, 2013-11-02, support listen multiple ports.
* v0.3, 2013-11-02, support config file in nginx-conf style.
* v0.3, 2013-10-29, support pithy print log message specified by stage.
* v0.3, 2013-10-28, support librtmp without extended-timestamp in 0xCX chunk packet.
* v0.3, 2013-10-27, support cache last gop for client fast startup.
* <strong>v0.2, 2013-10-25, [v0.2][r0.2] released. 10125 lines.</strong>
* v0.2, 2013-10-25, support flash publish.
* v0.2, 2013-10-25, support h264/avc codec by rtmp complex handshake.
* v0.2, 2013-10-24, support time jitter detect and correct algorithm
* v0.2, 2013-10-24, support decode codec type to cache the h264/avc sequence header.
* <strong>v0.1, 2013-10-23, [v0.1][r0.1] released. 8287 lines.</strong>
* v0.1, 2013-10-23, support basic amf0 codec, simplify the api using c-style api.
* v0.1, 2013-10-23, support shared ptr msg for zero memory copy.
* v0.1, 2013-10-22, support vp6 codec with rtmp protocol specified simple handshake.
* v0.1, 2013-10-20, support multiple flash client play live streaming.
* v0.1, 2013-10-20, support FMLE/FFMPEG publish live streaming.
* v0.1, 2013-10-18, support rtmp message2chunk protocol(send\_message).
* v0.1, 2013-10-17, support rtmp chunk2message protocol(recv\_message).

### Performance

Performance benchmark history, on virtual box.

* See also: [Performance for x86/x64 Test Guide][v1_CN_Performance]
* See also: [Performance for RaspberryPi][v1_CN_RaspberryPi]
* About multiple-process performance, read [srs-dolphin][srs-dolphin].

#### Play RTMP benchmark

The play RTMP benchmark by [SB][srs-bench]:


|   Update      |    SRS    |    Clients    |     Type      |    CPU    |  Memory   | Commit        |
| ------------- | --------- | ------------- | ------------- | --------- | --------  | ------------  |
|   2013-11-28  |   0.5.0   |   1.8k(1800)  |   players     |   90%     |   41M     |   -           |
|   2014-07-12  |   0.9.156 |   1.8k(1800)  |   players     |   68%     |   38MB    |   -           |
|   2014-07-12  |   0.9.156 |   2.7k(2700)  |   players     |   89%     |   61MB    |   [code][p6]  |
|   2014-11-11  |   1.0.5   |   2.7k(2700)  |   players     |   85%     |   66MB    |   -           |
|   2014-11-11  |   2.0.12  |   2.7k(2700)  |   players     |   85%     |   66MB    |   -           |
|   2014-11-12  |   2.0.14  |   2.7k(2700)  |   players     |   69%     |   59MB    |   -           |
|   2014-11-12  |   2.0.14  |   3.5k(3500)  |   players     |   95%     |   78MB    |   [code][p7]  |
|   2014-11-13  |   2.0.15  |   6.0k(6000)  |   players     |   82%     |   203MB   |   [code][p8]  |
|   2014-11-22  |   2.0.30  |   7.5k(7500)  |   players     |   87%     |   320MB   |   [code][p9]  |
|   2014-12-05  |   2.0.55  |   8.0k(8000)  |   players     |   89%     |   360MB   |   [code][p10] |
|   2014-12-05  |   2.0.57  |   9.0k(9000)  |   players     |   90%     |   468MB   |   [code][p11] |
|   2014-12-07  |   2.0.67  |   10k(10000)  |   players     |   95%     |   656MB   |   [code][p12] |

#### Publish RTMP benchmark

The publish RTMP benchmark by [SB][srs-bench]:

|   Update      |    SRS    |    Clients    |     Type      |    CPU    |  Memory   | Commit        |
| ------------- | --------- | ------------- | ------------- | --------- | --------  | ------------  |
|   2014-12-03  |   1.0.10  |   1.2k(1200)  |   publishers  |   96%     |   43MB    |   -           |
|   2014-12-03  |   2.0.12  |   1.2k(1200)  |   publishers  |   96%     |   43MB    |   -           |
|   2014-12-03  |   2.0.47  |   1.2k(1200)  |   publishers  |   84%     |   76MB    |   [code][p1]  |
|   2014-12-03  |   2.0.47  |   1.4k(1400)  |   publishers  |   95%     |   140MB   |   -           |
|   2014-12-03  |   2.0.48  |   1.4k(1400)  |   publishers  |   95%     |   140MB   |   [code][p2]  |
|   2014-12-04  |   2.0.49  |   1.4k(1400)  |   publishers  |   68%     |   144MB   |   -           |
|   2014-12-04  |   2.0.49  |   2.5k(2500)  |   publishers  |   95%     |   404MB   |   [code][p3]  |
|   2014-12-04  |   2.0.51  |   2.5k(2500)  |   publishers  |   91%     |   259MB   |   [code][p4]  |
|   2014-12-04  |   2.0.52  |   4.0k(4000)  |   publishers  |   80%     |   331MB   |   [code][p5]  |

#### Play HTTP FLV benchmark

The play HTTP FLV benchmark by [SB][srs-bench]:


|   Update      |    SRS    |    Clients    |     Type      |    CPU    |  Memory   | Commit        |
| ------------- | --------- | ------------- | ------------- | --------- | --------  | ------------  |
|   2014-05-24  |   2.0.167 |   1.0k(1000)  |   players     |   82%     |   86MB    |   -           |
|   2014-05-24  |   2.0.168 |   2.3k(2300)  |   players     |   92%     |   276MB   |   [code][p17] |
|   2014-05-24  |   2.0.169 |   3.0k(3000)  |   players     |   94%     |   188MB   |   [code][p18] |
|   2014-05-24  |   2.0.170 |   3.0k(3000)  |   players     |   89%     |   96MB    |   [code][p19] |
|   2014-05-25  |   2.0.171 |   6.0k(6000)  |   players     |   84%     |   297MB   |   [code][p20] |

#### Latency benchmark

The latency between encoder and player with realtime config([CN][v2_CN_LowLatency], [EN][v2_EN_LowLatency]):
|   

|   Update      |    SRS    |    VP6    |  H.264    |  VP6+MP3  | H.264+MP3 |
| ------------- | --------- | --------- | --------- | --------- | --------  |
|   2014-12-03  |   1.0.10  |   0.4s    |   0.4s    |   0.9s    |   1.2s    |
|   2014-12-12  |   2.0.70  |[0.1s][p13]|[0.4s][p14]|   1.0s    |   0.9s    |
|   2014-12-16  |   2.0.72  |   0.1s    |   0.4s    |[0.8s][p15]|[0.6s][p16]|

We use FMLE as encoder for benchmark. The latency of server is 0.1s+, 
and the bottleneck is the encoder. For more information, read 
[bug #257][bug #257-c0].

#### HLS overhead

About the HLS overhead of SRS, we compare the overhead to FLV by remux the HLS to FLV by ffmpeg.

| Bitrate   |   Duration    |   FLV(KB)     |   HLS(KB)     |   Overhead    |
| -------   |   --------    |   -------     |   --------    |   ---------   |
| 275kbps   |   600s        |   11144       |   12756       |   14.46%      |
| 260kbps   |   1860s       |   59344       |   68004       |   14.59%      |
| 697kbps   |   60s         |   5116        |   5476        |   7.03%       |
| 565kbps   |   453s        |   31316       |   33544       |   7.11%       |
| 565kbps   |   1813s       |   125224      |   134140      |   7.12%       |
| 861kbps   |   497s        |   52316       |   54924       |   4.98%       |
| 857kbps   |   1862s       |   195008      |   204768      |   5.00%       |
| 1301kbps  |   505s        |   80320       |   83676       |   4.17%       |
| 1312kbps  |   1915s       |   306920      |   319680      |   4.15%       |
| 2707kbps  |   600s        |   198356      |   204560      |   3.12%       |
| 2814kbps  |   1800s       |   618456      |   637660      |   3.10%       |
| 2828kbps  |   60s         |   20716       |   21356       |   3.08%       |
| 2599kbps  |   307s        |   97580       |   100672      |   3.16%       |
| 2640kbps  |   1283s       |   413880      |   426912      |   3.14%       |
| 5254kbps  |   71s         |   45832       |   47056       |   2.67%       |
| 5147kbps  |   370s        |   195040      |   200280      |   2.68%       |
| 5158kbps  |   1327s       |   835664      |   858092      |   2.68%       |

The HLS overhead is calc by: (HLS - FLV) / FLV * 100%.

The overhead is larger than this benchmark(48kbps audio is best overhead), for we fix the [#512][bug #512].

## Architecture

SRS always use the most simple architecture to support complex transaction.
* System arch: the system structure and arch.
* Modularity arch: the main modularity of SRS.
* Stream arch: the stream dispatch arch of SRS.

### System Architecture

```
+------------------------------------------------------+
|                    Application                       |
|            Origin/Edge/HTTP-FLV/StreamCaster         |
+---------------+---------------+-----------+----------+
|   RAW API/    |     EXEC/     |    DVR/   | FLV/TS/  |
|   API/hook    |   Transcoder  |  HLS/HDS  | AMF0/JSON|
+---------------+---------------+-----------+ RTMP/RTSP|
|  http-parser  |  FFMPEG/x264  |  NGINX/ts | protocol |
+---------------+---------------+-----------+----------+
|              Network(state-threads)                  |
+------------------------------------------------------+
|    All Linux/Unix(RHEL,CentOS,Ubuntu,Fedora...)      |
+------------------------------------------------------+
```

### Modularity Architecture

```
+------------------------------------------------------+
|             Main(srs/ingest-hls/librtmp)             |
+------------------------------------------------------+
|          Modules(1)(User defined modularity)         |
+------------------------------------------------------+
|           App(Server/Client application)             |
+------------------------------------------------------+
|         RTMP/HTTP/RTSP/RawStream(Protocol stack)     |
+------------------------------------------------------+
|      Kernel(depends on Core, provides error/log)     |
+------------------------------------------------------+
|         Core(depends only on system apis)            |
+------------------------------------------------------+
```

Remark:

1. Modules: SRS support embeded modularity, read [modules][modules].

### Stream Architecture

```
                   +---------+              +----------+
                   | Publish |              |  Deliver |
                   +---|-----+              +----|-----+
+----------------------+-------------------------+----------------+
|     Input            | SRS(Simple RTMP Server) |     Output     |
+----------------------+-------------------------+----------------+
|    Encoder(1)        |   +-> RTMP/HDS  --------+-> Flash player |
|  (FMLE,FFMPEG, -rtmp-+->-+-> HLS/HTTP ---------+-> M3u8 player  |
|  Flash,XSPLIT,       |   +-> FLV/MP3/Aac/Ts ---+-> HTTP player  |
|  ......)             |   +-> Fowarder ---------+-> RTMP server  |
|                      |   +-> Transcoder -------+-> RTMP server  |
|                      |   +-> EXEC(5) ----------+-> External app |
|                      |   +-> DVR --------------+-> Flv file     |
|                      |   +-> BandwidthTest ----+-> flash        |
+----------------------+                         |                |
|  MediaSource(2)      |                         |                |
|  (RTSP,FILE,         |                         |                |
|   HTTP,HLS,   --pull-+->-- Ingester(3) -(rtmp)-+-> SRS          |
|   Device,            |                         |                |
|   ......)            |                         |                |
+----------------------+                         |                |
|  MediaSource(2)      |                         |                |
|  (RTSP,FILE,         |                         |                |
|   HTTP,HLS,   --push-+->-- Streamer(4) -(rtmp)-+-> SRS          |
|   Device,            |                         |                |
|   ......)            |                         |                |
+----------------------+-------------------------+----------------+

```

Remark:

1. Encoder: Encoder must push RTMP stream to SRS server.
1. MediaSource: Any media source, which can be ingest by ffmpeg.
1. Ingester: SRS fork a ffmpeg(or application) to ingest something to rtmp to SRS. Read [Ingest][v1_CN_Ingest].
1. Streamer: SRS listen to remux some protocol to rtmp to SRS. Read [Streamer][v2_CN_Streamer].
1. EXEC: SRS exec external application when got event, read [ng-exec][v3_CN_NgExec].

Beijing, 2013.10<br/>
Winlin


[p1]: https://github.com/ossrs/srs/commit/787ab674e38734ea8e0678101614fdcd84645dc8
[p2]: https://github.com/ossrs/srs/commit/f35ec2155b1408d528a9f37da7904c9625186bcf
[p3]: https://github.com/ossrs/srs/commit/29324fab469e0f7cef9ad04ffdbce832ac7dd9ff
[p4]: https://github.com/ossrs/srs/commit/f57801eb46c16755b173984b915a4166922df6a6
[p5]: https://github.com/ossrs/srs/commit/5589b13d2e216b91f97afb78ee0c011b2fccf7da
[p6]: https://github.com/ossrs/srs/commit/1ae3e6c64cc5cee90e6050c26968ebc3c18281be
[p7]: https://github.com/ossrs/srs/commit/8acd143a7a152885b815999162660fd4e7a3f247
[p8]: https://github.com/ossrs/srs/commit/cc6aca9ad55342a06440ce7f3b38453776b2b2d1
[p9]: https://github.com/ossrs/srs/commit/58136ec178e3d47db6c90a59875d7e40946936e5
[p10]: https://github.com/ossrs/srs/commit/58136ec178e3d47db6c90a59875d7e40946936e5
[p11]: https://github.com/ossrs/srs/commit/9ee138746f83adc26f0e236ec017f4d68a300004
[p12]: https://github.com/ossrs/srs/commit/1311b6fe6576fd7b9c6d299b0f8f2e8d202f4bf8
[p13]: https://github.com/ossrs/srs/commit/10297fab519811845b549a8af40a6bcbd23411e8
[p14]: https://github.com/ossrs/srs/commit/10297fab519811845b549a8af40a6bcbd23411e8
[p15]: https://github.com/ossrs/srs/commit/0d6b91039d408328caab31a1077d56a809b6bebc
[p16]: https://github.com/ossrs/srs/commit/0d6b91039d408328caab31a1077d56a809b6bebc
[p17]: https://github.com/ossrs/srs/commit/fc995473eb02c7cf64b5b212b456e11f34aa7984
[p18]: https://github.com/ossrs/srs/commit/960341b9b2b9646270ccfd113b4dd784d9826c73
[p19]: https://github.com/ossrs/srs/commit/4df19ba99a4e4d80cd89b304f9298d343497bec9
[p20]: https://github.com/ossrs/srs/commit/d12fc7fcc5b2e9e3c8ee5c7da01d0e41c8f8ca4a
[p21]: https://github.com/ossrs/srs/commit/87519aaae835199e5adb60c0ae2c1cd24939448c
[p22]: https://github.com/ossrs/srs/commit/5a4373d4835758188b9a1f03005cea0b6ddc62aa
[p23]: https://github.com/ossrs/srs/pull/239
[pr #558]: https://github.com/ossrs/srs/pull/558
[pr #559]: https://github.com/ossrs/srs/pull/559

[authors]: https://github.com/ossrs/srs/blob/develop/AUTHORS.txt
[bigthanks]: https://github.com/ossrs/srs/wiki/v1_CN_Product#bigthanks
[st]: https://github.com/winlinvip/state-threads
[st2]: http://sourceforge.net/projects/state-threads/
[state-threads]: http://sourceforge.net/projects/state-threads/
[nginx-rtmp]: https://github.com/arut/nginx-rtmp-module
[http-parser]: https://github.com/joyent/http-parser
[nginx]: http://nginx.org/
[FFMPEG]: http://ffmpeg.org/
[libx264]: http://www.videolan.org/
[srs]: https://github.com/ossrs/srs
[csdn]: https://code.csdn.net/winlinvip/srs-csdn
[oschina]: http://git.oschina.net/winlinvip/srs.oschina
[srs-dolphin]: https://github.com/ossrs/srs-dolphin
[srs-bench]: https://github.com/ossrs/srs-bench
[srs-ngb]: https://github.com/ossrs/srs-ngb
[srs-librtmp]: https://github.com/ossrs/srs-librtmp
[gitlab]: https://gitlab.com/winlinvip/srs-gitlab
[console]: http://ossrs.net:1985/console
[player]: http://ossrs.net/players/srs_player.html
[modules]: https://github.com/ossrs/srs/blob/develop/trunk/modules/readme.txt

[v1_CN_Git]: https://github.com/ossrs/srs/wiki/v1_CN_Git
[v1_EN_Git]: https://github.com/ossrs/srs/wiki/v1_EN_Git
[v1_CN_SampleRTMP]: https://github.com/ossrs/srs/wiki/v1_CN_SampleRTMP
[v1_EN_SampleRTMP]: https://github.com/ossrs/srs/wiki/v1_EN_SampleRTMP
[v1_CN_SampleRTMPCluster]: https://github.com/ossrs/srs/wiki/v1_CN_SampleRTMPCluster
[v1_EN_SampleRTMPCluster]: https://github.com/ossrs/srs/wiki/v1_EN_SampleRTMPCluster
[v2_CN_SampleHLS]: https://github.com/ossrs/srs/wiki/v2_CN_SampleHLS
[v2_EN_SampleHLS]: https://github.com/ossrs/srs/wiki/v2_EN_SampleHLS
[v2_CN_SampleTranscode2HLS]: https://github.com/ossrs/srs/wiki/v2_CN_SampleTranscode2HLS
[v2_EN_SampleTranscode2HLS]: https://github.com/ossrs/srs/wiki/v2_EN_SampleTranscode2HLS
[v2_CN_SampleFFMPEG]: https://github.com/ossrs/srs/wiki/v2_CN_SampleFFMPEG
[v2_EN_SampleFFMPEG]: https://github.com/ossrs/srs/wiki/v2_EN_SampleFFMPEG
[v1_CN_SampleForward]: https://github.com/ossrs/srs/wiki/v1_CN_SampleForward
[v1_EN_SampleForward]: https://github.com/ossrs/srs/wiki/v1_EN_SampleForward
[v2_CN_SampleRealtime]: https://github.com/ossrs/srs/wiki/v2_CN_SampleRealtime
[v2_EN_SampleRealtime]: https://github.com/ossrs/srs/wiki/v2_EN_SampleRealtime
[v1_CN_SampleARM]: https://github.com/ossrs/srs/wiki/v1_CN_SampleARM
[v1_EN_SampleARM]: https://github.com/ossrs/srs/wiki/v1_EN_SampleARM
[v1_CN_SampleIngest]: https://github.com/ossrs/srs/wiki/v1_CN_SampleIngest
[v1_EN_SampleIngest]: https://github.com/ossrs/srs/wiki/v1_EN_SampleIngest
[v1_CN_SampleHTTP]: https://github.com/ossrs/srs/wiki/v1_CN_SampleHTTP
[v1_EN_SampleHTTP]: https://github.com/ossrs/srs/wiki/v1_EN_SampleHTTP
[v1_CN_SampleDemo]: https://github.com/ossrs/srs/wiki/v1_CN_SampleDemo
[v1_EN_SampleDemo]: https://github.com/ossrs/srs/wiki/v1_EN_SampleDemo
[v2_CN_SrsLibrtmp2]: https://github.com/ossrs/srs/wiki/v2_CN_SrsLibrtmp#publish-h264-raw-data
[v2_EN_SrsLibrtmp2]: https://github.com/ossrs/srs/wiki/v2_EN_SrsLibrtmp#publish-h264-raw-data
[v1_CN_Sample]: https://github.com/ossrs/srs/wiki/v1_CN_Sample
[v1_EN_Sample]: https://github.com/ossrs/srs/wiki/v1_EN_Sample
[v1_CN_Product]: https://github.com/ossrs/srs/wiki/v1_CN_Product
[v1_EN_Product]: https://github.com/ossrs/srs/wiki/v1_EN_Product
[v1_CN_Home]: https://github.com/ossrs/srs/wiki/v1_CN_Home
[v1_EN_Home]: https://github.com/ossrs/srs/wiki/v1_EN_Home
[v2_CN_Home]: https://github.com/ossrs/srs/wiki/v2_CN_Home
[v2_EN_Home]: https://github.com/ossrs/srs/wiki/v2_EN_Home
[v3_CN_Home]: https://github.com/ossrs/srs/wiki/v3_CN_Home
[v3_EN_Home]: https://github.com/ossrs/srs/wiki/v3_EN_Home
[donation0]: http://winlinvip.github.io/srs.release/donation/index.html
[donation1]: http://www.ossrs.net/srs.release/donation/index.html
[donation2]: http://www.ossrs.net/srs.release/donation/paypal.html
[donations]: https://github.com/ossrs/srs/blob/develop/DONATIONS.txt

[v2_CN_Build]: https://github.com/ossrs/srs/wiki/v2_CN_Build
[v2_EN_Build]: https://github.com/ossrs/srs/wiki/v2_EN_Build
[v1_CN_Performance]: https://github.com/ossrs/srs/wiki/v1_CN_Performance
[v1_EN_Performance]: https://github.com/ossrs/srs/wiki/v1_EN_Performance
[v1_CN_DeliveryRTMP]: https://github.com/ossrs/srs/wiki/v1_CN_DeliveryRTMP
[v1_EN_DeliveryRTMP]: https://github.com/ossrs/srs/wiki/v1_EN_DeliveryRTMP
[v1_CN_Edge]: https://github.com/ossrs/srs/wiki/v1_CN_Edge
[v1_EN_Edge]: https://github.com/ossrs/srs/wiki/v1_EN_Edge
[v1_CN_RtmpUrlVhost]: https://github.com/ossrs/srs/wiki/v1_CN_RtmpUrlVhost
[v1_EN_RtmpUrlVhost]: https://github.com/ossrs/srs/wiki/v1_EN_RtmpUrlVhost
[v1_CN_DeliveryHLS]: https://github.com/ossrs/srs/wiki/v1_CN_DeliveryHLS
[v1_EN_DeliveryHLS]: https://github.com/ossrs/srs/wiki/v1_EN_DeliveryHLS
[v1_CN_DeliveryHLS2]: https://github.com/ossrs/srs/wiki/v1_CN_DeliveryHLS#hlsaudioonly
[v1_EN_DeliveryHLS2]: https://github.com/ossrs/srs/wiki/v1_EN_DeliveryHLS#hlsaudioonly
[v1_CN_Reload]: https://github.com/ossrs/srs/wiki/v1_CN_Reload
[v1_EN_Reload]: https://github.com/ossrs/srs/wiki/v1_EN_Reload
[v1_CN_LowLatency2]: https://github.com/ossrs/srs/wiki/v1_CN_LowLatency#gop-cache
[v1_EN_LowLatency2]: https://github.com/ossrs/srs/wiki/v1_EN_LowLatency#gop-cache
[v1_CN_Forward]: https://github.com/ossrs/srs/wiki/v1_CN_Forward
[v1_EN_Forward]: https://github.com/ossrs/srs/wiki/v1_EN_Forward
[v1_CN_FFMPEG]: https://github.com/ossrs/srs/wiki/v1_CN_FFMPEG
[v1_EN_FFMPEG]: https://github.com/ossrs/srs/wiki/v1_EN_FFMPEG
[v1_CN_HTTPCallback]: https://github.com/ossrs/srs/wiki/v1_CN_HTTPCallback
[v1_EN_HTTPCallback]: https://github.com/ossrs/srs/wiki/v1_EN_HTTPCallback
[v1_CN_BandwidthTestTool]: https://github.com/ossrs/srs/wiki/v1_CN_BandwidthTestTool
[v1_EN_BandwidthTestTool]: https://github.com/ossrs/srs/wiki/v1_EN_BandwidthTestTool
[v1_CN_SampleDemo]: https://github.com/ossrs/srs/wiki/v1_CN_SampleDemo
[v1_EN_SampleDemo]: https://github.com/ossrs/srs/wiki/v1_EN_SampleDemo
[v2_CN_SrsLibrtmp]: https://github.com/ossrs/srs/wiki/v2_CN_SrsLibrtmp
[v2_EN_SrsLibrtmp]: https://github.com/ossrs/srs/wiki/v2_EN_SrsLibrtmp
[v1_CN_SrsLinuxArm]: https://github.com/ossrs/srs/wiki/v1_CN_SrsLinuxArm
[v1_EN_SrsLinuxArm]: https://github.com/ossrs/srs/wiki/v1_EN_SrsLinuxArm
[v1_CN_LinuxService]: https://github.com/ossrs/srs/wiki/v1_CN_LinuxService
[v1_EN_LinuxService]: https://github.com/ossrs/srs/wiki/v1_EN_LinuxService
[v1_CN_RTMP-ATC]: https://github.com/ossrs/srs/wiki/v1_CN_RTMP-ATC
[v1_EN_RTMP-ATC]: https://github.com/ossrs/srs/wiki/v1_EN_RTMP-ATC
[v1_CN_HTTPApi]: https://github.com/ossrs/srs/wiki/v1_CN_HTTPApi
[v1_EN_HTTPApi]: https://github.com/ossrs/srs/wiki/v1_EN_HTTPApi
[v1_CN_Ingest]: https://github.com/ossrs/srs/wiki/v1_CN_Ingest
[v1_EN_Ingest]: https://github.com/ossrs/srs/wiki/v1_EN_Ingest
[v1_CN_DVR]: https://github.com/ossrs/srs/wiki/v1_CN_DVR
[v1_EN_DVR]: https://github.com/ossrs/srs/wiki/v1_EN_DVR
[v1_CN_SrsLog]: https://github.com/ossrs/srs/wiki/v1_CN_SrsLog
[v1_EN_SrsLog]: https://github.com/ossrs/srs/wiki/v1_EN_SrsLog
[v1_CN_DRM2]: https://github.com/ossrs/srs/wiki/v1_CN_DRM#tokentraverse
[v1_EN_DRM2]: https://github.com/ossrs/srs/wiki/v1_EN_DRM#tokentraverse
[v2_CN_SampleHTTP]: https://github.com/ossrs/srs/wiki/v2_CN_SampleHTTP
[v2_EN_SampleHTTP]: https://github.com/ossrs/srs/wiki/v2_EN_SampleHTTP
[v2_CN_FlvVodStream]: https://github.com/ossrs/srs/wiki/v2_CN_FlvVodStream
[v2_EN_FlvVodStream]: https://github.com/ossrs/srs/wiki/v2_EN_FlvVodStream
[v2_CN_SrsLibrtmp2]: https://github.com/ossrs/srs/wiki/v2_CN_SrsLibrtmp#publish-h264-raw-data
[v2_EN_SrsLibrtmp2]: https://github.com/ossrs/srs/wiki/v2_EN_SrsLibrtmp#publish-h264-raw-data
[v2_CN_SrsLibrtmp3]: https://github.com/ossrs/srs/wiki/v2_CN_SrsLibrtmp#publish-audio-raw-stream
[v2_EN_SrsLibrtmp3]: https://github.com/ossrs/srs/wiki/v2_EN_SrsLibrtmp#publish-audio-raw-stream
[v2_CN_Security]: https://github.com/ossrs/srs/wiki/v2_CN_Security
[v2_EN_Security]: https://github.com/ossrs/srs/wiki/v2_EN_Security
[v2_CN_DeliveryHttpStream]: https://github.com/ossrs/srs/wiki/v2_CN_DeliveryHttpStream
[v2_EN_DeliveryHttpStream]: https://github.com/ossrs/srs/wiki/v2_EN_DeliveryHttpStream
[v1_CN_DeliveryHDS]: https://github.com/ossrs/srs/wiki/v1_CN_DeliveryHDS
[v1_EN_DeliveryHDS]: https://github.com/ossrs/srs/wiki/v1_EN_DeliveryHDS
[v2_CN_Streamer]: https://github.com/ossrs/srs/wiki/v2_CN_Streamer
[v2_EN_Streamer]: https://github.com/ossrs/srs/wiki/v2_EN_Streamer
[v2_CN_Streamer2]: https://github.com/ossrs/srs/wiki/v2_CN_Streamer#push-http-flv-to-srs
[v2_EN_Streamer2]: https://github.com/ossrs/srs/wiki/v2_EN_Streamer#push-http-flv-to-srs
[v2_CN_SampleHttpFlv]: https://github.com/ossrs/srs/wiki/v2_CN_SampleHttpFlv
[v2_EN_SampleHttpFlv]: https://github.com/ossrs/srs/wiki/v2_EN_SampleHttpFlv
[v2_CN_SampleHttpFlvCluster]: https://github.com/ossrs/srs/wiki/v2_CN_SampleHttpFlvCluster
[v2_EN_SampleHttpFlvCluster]: https://github.com/ossrs/srs/wiki/v2_EN_SampleHttpFlvCluster
[v2_CN_LowLatency]: https://github.com/ossrs/srs/wiki/v2_CN_LowLatency
[v2_EN_LowLatency]: https://github.com/ossrs/srs/wiki/v2_EN_LowLatency
[v2_EN_LowLatency#merged-read]: https://github.com/ossrs/srs/wiki/v2_EN_LowLatency#merged-read
[v1_CN_Performance#performancereport4k]: https://github.com/ossrs/srs/wiki/v1_CN_Performance#performancereport4k
[v1_CN_DRM#tokentraverse]: https://github.com/ossrs/srs/wiki/v1_CN_DRM#tokentraverse
[v1_CN_RaspberryPi]: https://github.com/ossrs/srs/wiki/v1_CN_RaspberryPi
[v1_CN_SrsLibrtmp]: https://github.com/ossrs/srs/wiki/v1_CN_SrsLibrtmp
[v1_CN_Build]: https://github.com/ossrs/srs/wiki/v1_CN_Build
[v1_CN_LowLatency]: https://github.com/ossrs/srs/wiki/v1_CN_LowLatency
[v1_CN_HowToAskQuestion]: https://github.com/ossrs/srs/wiki/v1_CN_HowToAskQuestion
[v1_CN_Build]: https://github.com/ossrs/srs/wiki/v1_CN_Build
[v1_CN_Performance]: https://github.com/ossrs/srs/wiki/v1_CN_Performance
[v1_CN_RaspberryPi]: https://github.com/ossrs/srs/wiki/v1_CN_RaspberryPi
[v2_CN_LowLatency#merged-read]: https://github.com/ossrs/srs/wiki/v2_CN_LowLatency#merged-read
[v1_CN_Product]: https://github.com/ossrs/srs/wiki/v1_CN_Product
[v1_CN_ServerSideScript]: https://github.com/ossrs/srs/wiki/v1_CN_ServerSideScript
[v2_EN_LowLatency#merged-write]: https://github.com/ossrs/srs/wiki/v2_EN_LowLatency#merged-write
[v1_CN_IDE]: https://github.com/ossrs/srs/wiki/v1_CN_IDE
[v2_CN_LowLatency#merged-write]: https://github.com/ossrs/srs/wiki/v2_CN_LowLatency#merged-write
[v3_CN_NgExec]:https://github.com/ossrs/srs/wiki/v3_CN_NgExec
[v3_EN_NgExec]:https://github.com/ossrs/srs/wiki/v3_EN_NgExec

[bug #213]: https://github.com/ossrs/srs/issues/213
[bug #194]: https://github.com/ossrs/srs/issues/194
[bug #182]: https://github.com/ossrs/srs/issues/182
[bug #257]: https://github.com/ossrs/srs/issues/257
[bug #179]: https://github.com/ossrs/srs/issues/179
[bug #224]: https://github.com/ossrs/srs/issues/224
[bug #251]: https://github.com/ossrs/srs/issues/251
[bug #293]: https://github.com/ossrs/srs/issues/293
[bug #250]: https://github.com/ossrs/srs/issues/250
[bug #301]: https://github.com/ossrs/srs/issues/301
[bug #304]: https://github.com/ossrs/srs/issues/304
[bug #133]: https://github.com/ossrs/srs/issues/133
[bug #92]: https://github.com/ossrs/srs/issues/92
[bug #367]: https://github.com/ossrs/srs/issues/367
[bug #471]: https://github.com/ossrs/srs/issues/471
[bug #380]: https://github.com/ossrs/srs/issues/380
[bug #474]: https://github.com/ossrs/srs/issues/474
[bug #484]: https://github.com/ossrs/srs/issues/484
[bug #485]: https://github.com/ossrs/srs/issues/485
[bug #495]: https://github.com/ossrs/srs/issues/495
[bug #497]: https://github.com/ossrs/srs/issues/497
[bug #448]: https://github.com/ossrs/srs/issues/448
[bug #475]: https://github.com/ossrs/srs/issues/475
[bug #458]: https://github.com/ossrs/srs/issues/458
[bug #454]: https://github.com/ossrs/srs/issues/454
[bug #442]: https://github.com/ossrs/srs/issues/442
[bug #169]: https://github.com/ossrs/srs/issues/169
[bug #441]: https://github.com/ossrs/srs/issues/441
[bug #433]: https://github.com/ossrs/srs/issues/433
[bug #425]: https://github.com/ossrs/srs/issues/425
[bug #424]: https://github.com/ossrs/srs/issues/424
[bug #421]: https://github.com/ossrs/srs/issues/421
[bug #435]: https://github.com/ossrs/srs/issues/435
[bug #420]: https://github.com/ossrs/srs/issues/420
[bug #209]: https://github.com/ossrs/srs/issues/209
[bug #409]: https://github.com/ossrs/srs/issues/409
[bug #404]: https://github.com/ossrs/srs/issues/404
[bug #391]: https://github.com/ossrs/srs/issues/391
[bug #397]: https://github.com/ossrs/srs/issues/397
[bug #400]: https://github.com/ossrs/srs/issues/400
[bug #383]: https://github.com/ossrs/srs/issues/383
[bug #381]: https://github.com/ossrs/srs/issues/381
[bug #375]: https://github.com/ossrs/srs/issues/375
[bug #304]: https://github.com/ossrs/srs/issues/304
[bug #372]: https://github.com/ossrs/srs/issues/372
[bug #366]: https://github.com/ossrs/srs/issues/366
[bug #351]: https://github.com/ossrs/srs/issues/351
[bug #155]: https://github.com/ossrs/srs/issues/155
[bug #324]: https://github.com/ossrs/srs/issues/324
[bug #324]: https://github.com/ossrs/srs/issues/324
[bug #328]: https://github.com/ossrs/srs/issues/328
[bug #155]: https://github.com/ossrs/srs/issues/155
[bug #316]: https://github.com/ossrs/srs/issues/316
[bug #310]: https://github.com/ossrs/srs/issues/310
[bug #322]: https://github.com/ossrs/srs/issues/322
[bug #179]: https://github.com/ossrs/srs/issues/179
[bug #304]: https://github.com/ossrs/srs/issues/304
[bug #133]: https://github.com/ossrs/srs/issues/133
[bug #304]: https://github.com/ossrs/srs/issues/304
[bug #304]: https://github.com/ossrs/srs/issues/304
[bug #304]: https://github.com/ossrs/srs/issues/304
[bug #311]: https://github.com/ossrs/srs/issues/311
[bug #310]: https://github.com/ossrs/srs/issues/310
[bug #136]: https://github.com/ossrs/srs/issues/136
[bug #250]: https://github.com/ossrs/srs/issues/250
[bug #301]: https://github.com/ossrs/srs/issues/301
[bug #301]: https://github.com/ossrs/srs/issues/301
[bug #268]: https://github.com/ossrs/srs/issues/268
[bug #151]: https://github.com/ossrs/srs/issues/151
[bug #151]: https://github.com/ossrs/srs/issues/151
[bug #293]: https://github.com/ossrs/srs/issues/293
[bug #293]: https://github.com/ossrs/srs/issues/293
[bug #293]: https://github.com/ossrs/srs/issues/293
[bug #277]: https://github.com/ossrs/srs/issues/277
[bug #277]: https://github.com/ossrs/srs/issues/277
[bug #290]: https://github.com/ossrs/srs/issues/290
[bug #281]: https://github.com/ossrs/srs/issues/281
[bug #274]: https://github.com/ossrs/srs/issues/274
[bug #179]: https://github.com/ossrs/srs/issues/179
[bug #211]: https://github.com/ossrs/srs/issues/211
[bug #207]: https://github.com/ossrs/srs/issues/207
[bug #158]: https://github.com/ossrs/srs/issues/158
[bug #216]: https://github.com/ossrs/srs/issues/216
[bug #263]: https://github.com/ossrs/srs/issues/263
[bug #270]: https://github.com/ossrs/srs/issues/270
[bug #266]: https://github.com/ossrs/srs/issues/266
[bug #267]: https://github.com/ossrs/srs/issues/267
[bug #268]: https://github.com/ossrs/srs/issues/268
[bug #264]: https://github.com/ossrs/srs/issues/264
[bug #264]: https://github.com/ossrs/srs/issues/264
[bug #257]: https://github.com/ossrs/srs/issues/257
[bug #251]: https://github.com/ossrs/srs/issues/251
[bug #251]: https://github.com/ossrs/srs/issues/251
[bug #241]: https://github.com/ossrs/srs/issues/241
[bug #241]: https://github.com/ossrs/srs/issues/241
[bug #241]: https://github.com/ossrs/srs/issues/241
[bug #248]: https://github.com/ossrs/srs/issues/248
[bug #244]: https://github.com/ossrs/srs/issues/244
[bug #237]: https://github.com/ossrs/srs/issues/237
[bug #235]: https://github.com/ossrs/srs/issues/235
[bug #215]: https://github.com/ossrs/srs/issues/215
[bug #212]: https://github.com/ossrs/srs/issues/212
[bug #217]: https://github.com/ossrs/srs/issues/217
[bug #212]: https://github.com/ossrs/srs/issues/212
[bug #213]: https://github.com/ossrs/srs/issues/213
[bug #204]: https://github.com/ossrs/srs/issues/204
[bug #203]: https://github.com/ossrs/srs/issues/203
[bug #202]: https://github.com/ossrs/srs/issues/202
[bug #200]: https://github.com/ossrs/srs/issues/200
[bug #194]: https://github.com/ossrs/srs/issues/194
[bug #194]: https://github.com/ossrs/srs/issues/194
[bug #195]: https://github.com/ossrs/srs/issues/195
[bug #191]: https://github.com/ossrs/srs/issues/191
[bug #66]: https://github.com/ossrs/srs/issues/66
[bug #185]: https://github.com/ossrs/srs/issues/185
[bug #186]: https://github.com/ossrs/srs/issues/186
[bug #184]: https://github.com/ossrs/srs/issues/184
[bug #151]: https://github.com/ossrs/srs/issues/151
[bug #162]: https://github.com/ossrs/srs/issues/162
[bug #180]: https://github.com/ossrs/srs/issues/180
[bug #177]: https://github.com/ossrs/srs/issues/177
[bug #167]: https://github.com/ossrs/srs/issues/167
[bug #150]: https://github.com/ossrs/srs/issues/150
[bug #165]: https://github.com/ossrs/srs/issues/165
[bug #160]: https://github.com/ossrs/srs/issues/160
[bug #155]: https://github.com/ossrs/srs/issues/155
[bug #148]: https://github.com/ossrs/srs/issues/148
[bug #147]: https://github.com/ossrs/srs/issues/147
[bug #79]: https://github.com/ossrs/srs/issues/79
[bug #57]: https://github.com/ossrs/srs/issues/57
[bug #85]: https://github.com/ossrs/srs/issues/85
[bug #145]: https://github.com/ossrs/srs/issues/145
[bug #143]: https://github.com/ossrs/srs/issues/143
[bug #138]: https://github.com/ossrs/srs/issues/138
[bug #142]: https://github.com/ossrs/srs/issues/142
[bug #141]: https://github.com/ossrs/srs/issues/141
[bug #124]: https://github.com/ossrs/srs/issues/124
[bug #121]: https://github.com/ossrs/srs/issues/121
[bug #119]: https://github.com/ossrs/srs/issues/119
[bug #81]: https://github.com/ossrs/srs/issues/81
[bug #103]: https://github.com/ossrs/srs/issues/103
[bug #111]: https://github.com/ossrs/srs/issues/111
[bug #110]: https://github.com/ossrs/srs/issues/110
[bug #109]: https://github.com/ossrs/srs/issues/109
[bug #108]: https://github.com/ossrs/srs/issues/108
[bug #98]: https://github.com/ossrs/srs/issues/98
[bug #87]: https://github.com/ossrs/srs/issues/87
[bug #84]: https://github.com/ossrs/srs/issues/84
[bug #89]: https://github.com/ossrs/srs/issues/89
[bug #76]: https://github.com/ossrs/srs/issues/76
[bug #78]: https://github.com/ossrs/srs/issues/78
[bug #74]: https://github.com/ossrs/srs/issues/74
[bug #72]: https://github.com/ossrs/srs/issues/72
[bug #67]: https://github.com/ossrs/srs/issues/67
[bug #64]: https://github.com/ossrs/srs/issues/64
[bug #36]: https://github.com/ossrs/srs/issues/36
[bug #60]: https://github.com/ossrs/srs/issues/60
[bug #59]: https://github.com/ossrs/srs/issues/59
[bug #50]: https://github.com/ossrs/srs/issues/50
[bug #34]: https://github.com/ossrs/srs/issues/34
[bug #257-c0]: https://github.com/ossrs/srs/issues/257#issuecomment-66864413
[bug #110]: https://github.com/ossrs/srs/issues/110
[bug #109]: https://github.com/ossrs/srs/issues/109
[bug #108]: https://github.com/ossrs/srs/issues/108
[bug #104]: https://github.com/ossrs/srs/issues/104
[bug #98]: https://github.com/ossrs/srs/issues/98
[bug #87]: https://github.com/ossrs/srs/issues/87
[bug #84]: https://github.com/ossrs/srs/issues/84
[bug #89]: https://github.com/ossrs/srs/issues/89
[bug #76]: https://github.com/ossrs/srs/issues/76
[bug #78]: https://github.com/ossrs/srs/issues/78
[bug #74]: https://github.com/ossrs/srs/issues/74
[bug #72]: https://github.com/ossrs/srs/issues/72
[bug #67]: https://github.com/ossrs/srs/issues/67
[bug #64]: https://github.com/ossrs/srs/issues/64
[bug #36]: https://github.com/ossrs/srs/issues/36
[bug #60]: https://github.com/ossrs/srs/issues/60
[bug #59]: https://github.com/ossrs/srs/issues/59
[bug #50]: https://github.com/ossrs/srs/issues/50
[bug #34]: https://github.com/ossrs/srs/issues/34
[bug #367]: https://github.com/ossrs/srs/issues/367
[bug #319]: https://github.com/ossrs/srs/issues/319
[bug #367]: https://github.com/ossrs/srs/issues/367
[bug #459]: https://github.com/ossrs/srs/issues/459
[bug #470]: https://github.com/ossrs/srs/issues/470
[bug #319]: https://github.com/ossrs/srs/issues/319
[bug #467]: https://github.com/ossrs/srs/issues/467
[bug #464]: https://github.com/ossrs/srs/issues/464
[bug #465]: https://github.com/ossrs/srs/issues/465
[bug #299]: https://github.com/ossrs/srs/issues/299
[bug #92]: https://github.com/ossrs/srs/issues/92
[bug #299]: https://github.com/ossrs/srs/issues/299
[bug #466]: https://github.com/ossrs/srs/issues/466
[bug #468]: https://github.com/ossrs/srs/issues/468
[bug #502]: https://github.com/ossrs/srs/issues/502
[bug #467]: https://github.com/ossrs/srs/issues/467
[bug #512]: https://github.com/ossrs/srs/issues/512
[bug #515]: https://github.com/ossrs/srs/issues/515
[bug #511]: https://github.com/ossrs/srs/issues/511
[bug #518]: https://github.com/ossrs/srs/issues/518
[bug #541]: https://github.com/ossrs/srs/issues/541
[bug #546]: https://github.com/ossrs/srs/issues/546
[bug #418]: https://github.com/ossrs/srs/issues/418
[bug #509]: https://github.com/ossrs/srs/issues/509
[bug #511]: https://github.com/ossrs/srs/issues/511
[bug #xxxxxxxxxx]: https://github.com/ossrs/srs/issues/xxxxxxxxxx

[exo #828]: https://github.com/google/ExoPlayer/pull/828

[r2.0b1]: https://github.com/ossrs/srs/releases/tag/v2.0-b1
[r2.0b0]: https://github.com/ossrs/srs/releases/tag/v2.0-b0
[r2.0a3]: https://github.com/ossrs/srs/releases/tag/v2.0-a3
[r2.0a2]: https://github.com/ossrs/srs/releases/tag/v2.0-a2
[r2.0a1]: https://github.com/ossrs/srs/releases/tag/v2.0-a1
[r2.0a0]: https://github.com/ossrs/srs/releases/tag/v2.0-a0
[r1.0r4]: https://github.com/ossrs/srs/releases/tag/v1.0-r4
[r1.0r3]: https://github.com/ossrs/srs/releases/tag/v1.0-r3
[r1.0r2]: https://github.com/ossrs/srs/releases/tag/v1.0-r2
[r1.0r1]: https://github.com/ossrs/srs/releases/tag/v1.0-r1
[r1.0r0]: https://github.com/ossrs/srs/releases/tag/v1.0-r0
[r1.0b0]: https://github.com/ossrs/srs/releases/tag/v0.9.8
[r1.0a7]: https://github.com/ossrs/srs/releases/tag/v0.9.7
[r1.0a6]: https://github.com/ossrs/srs/releases/tag/v0.9.6
[r1.0a5]: https://github.com/ossrs/srs/releases/tag/v0.9.5
[r1.0a4]: https://github.com/ossrs/srs/releases/tag/v0.9.4
[r1.0a3]: https://github.com/ossrs/srs/releases/tag/v0.9.3
[r1.0a2]: https://github.com/ossrs/srs/releases/tag/v0.9.2
[r1.0a0]: https://github.com/ossrs/srs/releases/tag/v0.9.1
[r0.9]: https://github.com/ossrs/srs/releases/tag/v0.9.0
[r0.8]: https://github.com/ossrs/srs/releases/tag/v0.8.0
[r0.7]: https://github.com/ossrs/srs/releases/tag/v0.7.0
[r0.6]: https://github.com/ossrs/srs/releases/tag/v0.6.0
[r0.5]: https://github.com/ossrs/srs/releases/tag/v0.5.0
[r0.4]: https://github.com/ossrs/srs/releases/tag/v0.4.0
[r0.3]: https://github.com/ossrs/srs/releases/tag/v0.3.0
[r0.2]: https://github.com/ossrs/srs/releases/tag/v0.2.0
[r0.1]: https://github.com/ossrs/srs/releases/tag/v0.1.0


[contact]: https://github.com/ossrs/srs/wiki/v1_CN_Contact
[more0]: http://winlinvip.github.io/srs.release/releases/
[more1]: http://www.ossrs.net/srs.release/releases/

[branch1]: https://github.com/ossrs/srs/tree/1.0release
[branch2]: https://github.com/ossrs/srs/tree/2.0release
[release2]: https://github.com/ossrs/srs/wiki/v1_CN_Product#release20
[release3]: https://github.com/ossrs/srs/wiki/v1_CN_Product#release30
[centos0]: http://winlinvip.github.io/srs.release/releases/files/SRS-CentOS6-x86_64-2.0.210.zip
[centos1]: http://www.ossrs.net/srs.release/releases/files/SRS-CentOS6-x86_64-2.0.210.zip
[srs_CN]: https://github.com/ossrs/srs/wiki/v3_CN_Home
[srs_EN]: https://github.com/ossrs/srs/wiki/v3_EN_Home
<|MERGE_RESOLUTION|>--- conflicted
+++ resolved
@@ -388,7 +388,6 @@
 * 2013-10-23, [Release v0.1.0][r0.1], support [rtmp FMLE/FFMPEG publish][v1_CN_DeliveryRTMP], vp6. 8287 lines.
 * 2013-10-17, Created.
 
-<<<<<<< HEAD
 ### History
 
 * v3.0, 2015-10-23, fix [#467][bug #467], support write log to kafka. 3.0.6
@@ -401,28 +400,8 @@
 * v3.0, 2015-08-31, fix [#319][bug #319], http raw api support query global and vhost.
 * v3.0, 2015-08-28, fix [#471][bug #471], api response the width and height. 3.0.2
 * v3.0, 2015-08-25, fix [#367][bug #367], support nginx-rtmp exec. 3.0.1
+* <strong>v2.0, 2016-09-09, [2.0 beta1(2.0.215)][r2.0b1] released. 89941 lines.</strong>
 * <strong>v2.0, 2016-08-06, [2.0 beta0(2.0.210)][r2.0b0] released. 89704 lines.</strong>
-=======
-## History
-
-* <strong>v2.0, 2016-09-09, [2.0 beta1(2.0.215)][r2.0b1] released. 89941 lines.</strong>
-* v2.0, 2016-09-09, refine librtmp comments about NALUs. 2.0.215
-* v2.0, 2016-09-05, fix memory leak at source. 2.0.214
-* v2.0, 2016-09-05, fix memory leak at handshake. 2.0.213
-* v2.0, 2016-09-04, support valgrind for [patched st](https://github.com/ossrs/state-threads/issues/2).
-* v2.0, 2016-09-03, support all arm for [patched st](https://github.com/ossrs/state-threads/issues/1). 2.0.212
-* v2.0, 2016-09-01, workaround [#511][bug #511] the fly stfd in close. 2.0.211
-* v2.0, 2016-08-30, comment the pcr.
-* v2.0, 2016-08-18, fix [srs-librtmp#4](https://github.com/ossrs/srs-librtmp/issues/4) filter frame.
-* v2.0, 2016-08-10, fix socket timeout for librtmp.
-* v2.0, 2016-08-08, fix the crash by srs_info log.
-* <strong>v2.0, 2016-08-06, [2.0 beta0(2.0.210)][r2.0b0] released. 89704 lines.</strong>
-* v2.0, 2016-05-17, fix the sps pps parse bug.
-* v2.0, 2016-01-13, fix http reader bug, support infinite chunked. 2.0.209
-* v2.0, 2016-01-09, merge [#559][pr #559] fix memory leak bug. 2.0.208
-* v2.0, 2016-01-09, merge [#558][pr #558] add tcUrl for on_publish.
-* v2.0, 2016-01-05, add keyword XCORE for coredump to identify the version. 2.0.207
->>>>>>> 6c4c68cc
 * <strong>v2.0, 2015-12-23, [2.0 alpha3(2.0.205)][r2.0a3] released. 89544 lines.</strong>
 * <strong>v2.0, 2015-10-08, [2.0 alpha2(2.0.195)][r2.0a2] released. 89358 lines.</strong>
 * <strong>v2.0, 2015-09-14, [2.0 alpha1(2.0.189)][r2.0a1] released. 89269 lines.</strong>
