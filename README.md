# SRS

![](http://ossrs.net/gif/v1/sls.gif?site=github.com&path=/srs/srs3)
[![](https://circleci.com/gh/ossrs/srs/tree/3.0release.svg?style=svg&circle-token=1ef1d5b5b0cde6c8c282ed856a18199f9e8f85a9)](https://circleci.com/gh/ossrs/srs/tree/3.0release)
[![](https://codecov.io/gh/ossrs/srs/branch/3.0release/graph/badge.svg)](https://codecov.io/gh/ossrs/srs/branch/3.0release)
[![](https://cloud.githubusercontent.com/assets/2777660/22814959/c51cbe72-ef92-11e6-81cc-32b657b285d5.png)](https://github.com/ossrs/srs/wiki/v1_CN_Contact#wechat)

SRS/3.0，[OuXuli][release3]，是一个流媒体直播集群，高效、稳定、易用，简单而快乐。<br/>
SRS(Simple RTMP Server) is a live streaming cluster, high efficiency, stable and simple.

> Remark: Although SRS is licenced under [MIT][LICENSE], but there are some depended libraries which are distributed using their own licenses, please read [License Mixing][LicenseMixing].

<a name="product"></a>
## Usage

**Step 1:** Get SRS.

```
git clone https://github.com/ossrs/srs &&
cd srs/trunk
```

> Note: Repository too large? Please clone from these [mirrors](#mirrors) instead.

**Step 2:** Build SRS.

```
./configure && make
```

> Remark: Recommend Centos6 64bits, please read wiki([CN][v3_CN_Build],[EN][v3_EN_Build]).

> Note: You can also build SRS in docker, please read [docker][docker-dev].

**Step 3:** Run SRS 

```
./objs/srs -c conf/srs.conf
```

**Whatever**, you can also directly run SRS in [docker][docker-srs3]:

```
docker run -p 1935:1935 -p 1985:1985 -p 8080:8080 ossrs/srs:3
```

**From here,** strongly recommend to read bellow wikis:

* Usage: How to delivery RTMP?([CN][v1_CN_SampleRTMP], [EN][v1_EN_SampleRTMP])
* Usage: How to delivery RTMP Edge Cluster?([CN][v3_CN_SampleRTMPCluster], [EN][v3_EN_SampleRTMPCluster])
* Usage: How to create a RTMP Origin Cluster?([CN][v3_CN_SampleOriginCluster], [EN][v3_EN_SampleOriginCluster])
* Usage: How to delivery HTTP FLV Live Streaming?([CN][v3_CN_SampleHttpFlv], [EN][v3_EN_SampleHttpFlv])
* Usage: How to delivery HTTP FLV Live Streaming Cluster?([CN][v3_CN_SampleHttpFlvCluster], [EN][v3_EN_SampleHttpFlvCluster])
* Usage: How to delivery HLS?([CN][v3_CN_SampleHLS], [EN][v3_EN_SampleHLS])
* Usage: How to delivery HLS for other codec?([CN][v3_CN_SampleTranscode2HLS], [EN][v3_EN_SampleTranscode2HLS])
* Usage: How to transode RTMP stream by FFMPEG?([CN][v2_CN_SampleFFMPEG], [EN][v2_EN_SampleFFMPEG])
* Usage: How to forward stream to other servers?([CN][v3_CN_SampleForward], [EN][v3_EN_SampleForward])
* Usage: How to deploy in low lantency mode?([CN][v3_CN_SampleRealtime], [EN][v3_EN_SampleRealtime])
* Usage: How to ingest file/stream/device to RTMP?([CN][v1_CN_SampleIngest], [EN][v1_EN_SampleIngest])
* Usage: How to delivery HLS by SRS HTTP server?([CN][v3_CN_SampleHTTP], [EN][v3_EN_SampleHTTP])
* Usage: How to publish h.264 raw stream as RTMP? ([CN][v3_CN_SrsLibrtmp2], [EN][v3_EN_SrsLibrtmp2])
* Usage: How to improve edge performance by multiple CPUs? ([CN][v3_CN_REUSEPORT], [EN][v3_EN_REUSEPORT])
* Usage: Why choose SRS? About the milestone and product plan? ([CN][v1_CN_Product], [EN][v1_EN_Product])
* Usage: How to file bug or chat with us? ([CN][v1_CN_Contact], [EN][v1_EN_Contact])

<a name="srs-30-wiki"></a>
## Wiki

Please select according to languages:

* [SRS 3.0 English Wiki][v3_EN_Home]
* [SRS 3.0 Chinese Wiki][v3_CN_Home]

For previous versions, please read:

* [SRS 2.0 English Wiki][v2_EN_Home]
* [SRS 2.0 Chinese Wiki][v2_CN_Home]
* [SRS 1.0 English Wiki][v1_EN_Home]
* [SRS 1.0 Chinese Wiki][v1_CN_Home]

## Features

<<<<<<< HEAD
- [x] Using coroutine by ST, it's really simple and stupid enough.
- [x] Support cluster which consists of origin ([CN][v1_CN_DeliveryRTMP],[EN][v1_EN_DeliveryRTMP]) and edge([CN][v3_CN_Edge], [EN][v3_EN_Edge]) server and uses RTMP as default transport protocol.
- [x] Origin server supports remuxing RTMP to HTTP-FLV([CN][v3_CN_SampleHttpFlv], [EN][v3_EN_SampleHttpFlv]) and HLS([CN][v3_CN_DeliveryHLS], [EN][v3_EN_DeliveryHLS]).
- [x] Edge server supports remuxing RTMP to HTTP-FLV([CN][v3_CN_SampleHttpFlv], [EN][v3_EN_SampleHttpFlv]). As for HLS([CN][v3_CN_DeliveryHLS], [EN][v3_EN_DeliveryHLS]) edge server, recomment to use HTTP edge server, such as [NGINX](http://nginx.org/).
- [x] Support HLS with audio-only([CN][v3_CN_DeliveryHLS2], [EN][v3_EN_DeliveryHLS2]), which need to build the timestamp from AAC samples, so we enhanced it please read [#547][bug #547].
- [x] Support HLS with mp3(h.264+mp3) audio codec, please read [bug #301][bug #301].
- [x] Support remuxing RTMP to http FLV/MP3/AAC/TS live streaming, please read wiki([CN][v2_CN_DeliveryHttpStream], [EN][v2_CN_DeliveryHttpStream]).
- [x] Support ingesting([CN][v1_CN_Ingest], [EN][v1_EN_Ingest]) other protocols to SRS by FFMPEG.
- [x] Support RTMP long time(>4.6hours) publishing/playing, with the timestamp corrected.
- [x] Support publishing h264 raw stream([CN][v3_CN_SrsLibrtmp2], [EN][v3_EN_SrsLibrtmp2]) by srs-librtmp([CN][v3_CN_SrsLibrtmp], [EN][v3_EN_SrsLibrtmp]).
- [x] Support publishing aac adts raw stream([CN][v3_CN_SrsLibrtmp3], [EN][v3_EN_SrsLibrtmp3]) by srs-librtmp([CN][v3_CN_SrsLibrtmp], [EN][v3_EN_SrsLibrtmp]).
- [x] Support native HTTP server([CN][v3_CN_SampleHTTP], [EN][v3_EN_SampleHTTP]) for http api and http live streaming.
- [x] Support HTTP CORS for js in http api and http live streaming.
- [x] Support HTTP API([CN][v3_CN_HTTPApi], [EN][v3_EN_HTTPApi]) for system management.
- [x] Support HTTP callback([CN][v3_CN_HTTPCallback], [EN][v3_EN_HTTPCallback]) for authentication and integration.
- [x] Support DVR([CN][v3_CN_DVR], [EN][v3_EN_DVR]) to record live streaming to FLV file.
- [x] Support DVR control module like NGINX-RTMP, please read [#459][bug #459].
- [x] Support EXEC like NGINX-RTMP, please read [bug #367][bug #367].
- [x] Support security strategy including allow/deny publish/play IP([CN][v2_CN_Security], [EN][v2_EN_Security]).
- [x] Support low latency(0.1s+) transport model, please read [bug #257][bug #257].
- [x] Support gop-cache([CN][v3_CN_LowLatency2], [EN][v3_EN_LowLatency2]) for player fast startup.
- [x] Support Vhost([CN][v1_CN_RtmpUrlVhost], [EN][v1_EN_RtmpUrlVhost]) and \_\_defaultVhost\_\_.
- [x] Support reloading([CN][v1_CN_Reload], [EN][v1_EN_Reload]) to apply changes of config.
- [x] Support listening at multiple ports.
- [x] Support forwarding([CN][v3_CN_Forward], [EN][v3_EN_Forward]) from master to slave server.
- [x] Support transcoding([CN][v3_CN_FFMPEG], [EN][v3_EN_FFMPEG]) live streaming by FFMPEG.
- [x] All wikis are writen in [Chinese][v3_CN_Home] and [English][v3_EN_Home]. 
- [x] Enhanced json, replace NXJSON(LGPL) with json-parser(BSD), read [#904][bug #904].
- [x] Support valgrind and latest ARM by patching ST, read [ST#1](https://github.com/ossrs/state-threads/issues/1) and [ST#2](https://github.com/ossrs/state-threads/issues/2).
- [x] Support tracable and session-based log([CN][v1_CN_SrsLog], [EN][v1_EN_SrsLog]).
- [x] High concurrency and performance([CN][v1_CN_Performance], [EN][v1_EN_Performance]), 6000+ connections(200kbps), CPU 82%, 203MB.
- [x] Enhanced complex error code with description and stack, read [#913][bug #913].
- [x] Enhanced RTMP url  which supports vhost in stream, read [#1059][bug #1059].
- [x] Support origin cluster, please read [#464][bug #464], [RTMP 302][bug #92].
- [x] Support listen at IPv4 and IPv6, read [#460][bug #460].
- [x] Support SO_REUSEPORT, to improve edge server performance, read [#775][bug #775].
- [x] Improve test coverage for core/kernel/protocol/service.
- [x] [Experimental] Support docker by [srs-docker](https://github.com/ossrs/srs-docker).
- [x] [Experimental] Support DVR in MP4 format, read [#738][bug #738].
- [x] [Experimental] Support MPEG-DASH, the future live streaming protocol, read [#299][bug #299].
- [x] [Experimental] Support pushing MPEG-TS over UDP, please read [bug #250][bug #250].
- [x] [Experimental] Support pushing RTSP, please read [bug #133][bug #133].
- [x] [Experimental] Support pushing FLV over HTTP POST, please read [wiki]([CN][v2_CN_Streamer2], [EN][v2_EN_Streamer2]).
- [x] [Experimental] Support multiple processes by [dolphin][srs-dolphin] or [oryx][oryx].
- [x] [Experimental] Support a simple [mgmt console][console], please read [srs-ngb][srs-ngb].
- [x] [Experimental] Support RTMP client library: srs-librtmp([CN][v3_CN_SrsLibrtmp], [EN][v3_EN_SrsLibrtmp])
- [x] [Experimental] Support HTTP RAW API, please read [#459][bug #459], [#470][bug #470], [#319][bug #319].
- [x] [Deprecated] Support Adobe HDS(f4m), please read wiki([CN][v2_CN_DeliveryHDS], [EN][v2_EN_DeliveryHDS]) and [#1535][bug #1535].
- [x] [Deprecated] Support bandwidth testing([CN][v1_CN_BandwidthTestTool], [EN][v1_EN_BandwidthTestTool]), please read [#1535][bug #1535].
- [x] [Deprecated] Support Adobe FMS/AMS token traverse([CN][v3_CN_DRM2], [EN][v3_EN_DRM2]) authentication, please read [#1535][bug #1535].
- [ ] Enhanced forwarding with vhost and variables.
- [ ] Support source cleanup for idle streams.
- [ ] Support H.265 by pushing H.265 over RTMP, deliverying in HLS, read [#465][bug #465].
- [ ] Support HLS+, the HLS edge server, please read [#466][bug #466] and [#468][bug #468].
- [ ] Support UDP protocol such as QUIC or KCP in cluster.
- [ ] Support H.264+Opus codec for WebRTC.
- [ ] Support publishing stream by WebRTC.
- [ ] Support playing stream by WebRTC.

> Remark: About the milestone and product plan, please read ([CN][v1_CN_Product], [EN][v1_EN_Product]) wiki.

<a name="history"></a>
<a name="change-logs"></a>

## V3 changes

* <strong>v3.0, 2020-01-21, [3.0 alpha9(3.0.105)][r3.0a9] released. 121577 lines.</strong>
* v3.0, 2020-01-21, Fix [#1221][bug #1221], remove complex configure options. 3.0.104
* v3.0, 2020-01-21, Fix [#1547][bug #1547], support crossbuild for ARM/MIPS.
* v3.0, 2020-01-21, For [#1547][bug #1547], support setting cc/cxx/ar/ld/randlib tools. 3.0.103
* v3.0, 2020-01-19, For [#1580][bug #1580], fix cid range problem. 3.0.102
* v3.0, 2020-01-19, For [#1070][bug #1070], define FLV CodecID for [AV1][bug #1070] and [opus][bug #307]. 3.0.101
* v3.0, 2020-01-16, For [#1575][bug #1575], correct RTMP redirect as tcUrl, add redirect2 as RTMP URL. 3.0.100
* v3.0, 2020-01-15, For [#1509][bug #1509], decrease the fast vector init size from 64KB to 64B. 3.0.99
* v3.0, 2020-01-15, For [#1509][bug #1509], release coroutine when source is idle. 3.0.98
* <strong>v3.0, 2020-01-10, [3.0 alpha8(3.0.97)][r3.0a8] released. 121555 lines.</strong>
* v3.0, 2020-01-09, For [#1042][bug #1042], improve test coverage for service. 3.0.97
* v3.0, 2020-01-08, Merge [#1554][bug #1554], support logrotate copytruncate. 3.0.96
* v3.0, 2020-01-05, Always use string instance to avoid crash risk. 3.0.95
* v3.0, 2020-01-05, For [#460][bug #460], fix ipv6 hostport parsing bug. 3.0.94
* v3.0, 2020-01-05, For [#460][bug #460], fix ipv6 intranet address filter bug. 3.0.93
* v3.0, 2020-01-05, For [#1543][bug #1543], use getpeername to retrieve client ip. 3.0.92
* v3.0, 2020-01-02, For [#1042][bug #1042], improve test coverage for config. 3.0.91
* v3.0, 2019-12-30, Fix mp4 security issue, check buffer when required size is variable.
* <strong>v3.0, 2019-12-29, [3.0 alpha7(3.0.90)][r3.0a7] released. 116356 lines.</strong>
* v3.0, 2019-12-29, For [#1255][bug #1255], support vhost/domain in query string for HTTP streaming. 3.0.90
* v3.0, 2019-12-29, For [#299][bug #299], increase dash segment size for avsync issue. 3.0.89
* v3.0, 2019-12-27, For [#299][bug #299], fix some bugs in dash, it works now. 3.0.88
* v3.0, 2019-12-27, For [#1544][bug #1544], fix memory leaking for complex error. 3.0.87
* v3.0, 2019-12-27, Add links for flv.js, hls.js and dash.js.
* v3.0, 2019-12-26, For [#1105][bug #1105], http server support mp4 range.
* v3.0, 2019-12-26, For [#1105][bug #1105], dvr mp4 supports playing on Chrome/Safari/Firefox. 3.0.86
* <strong>v3.0, 2019-12-26, [3.0 alpha6(3.0.85)][r3.0a6] released. 116056 lines.</strong>
* v3.0, 2019-12-26, For [#1488][bug #1488], pass client ip to http callback. 3.0.85
* v3.0, 2019-12-25, For [#1537][bug #1537], [#1282][bug #1282], support aarch64 for armv8. 3.0.84
* v3.0, 2019-12-25, For [#1538][bug #1538], fresh chunk allow fmt=0 or fmt=1. 3.0.83
* v3.0, 2019-12-25, Remove FFMPEG and NGINX, please use [srs-docker](https://github.com/ossrs/srs-docker) instead. 3.0.82
* v3.0, 2019-12-25, For [#1537][bug #1537], remove cross-build, not used patches, directly build st.
* v3.0, 2019-12-24, For [#1508][bug #1508], support chunk length and content in multiple parts.
* v3.0, 2019-12-23, Merge SRS2 for running srs-librtmp on Windows. 3.0.80
* v3.0, 2019-12-23, For [#1535][bug #1535], deprecate Adobe FMS/AMS edge token traversing([CN][v3_CN_DRM2], [EN][v3_EN_DRM2]) authentication. 3.0.79
* v3.0, 2019-12-23, For [#1535][bug #1535], deprecate BWT(bandwidth testing)([CN][v1_CN_BandwidthTestTool], [EN][v1_EN_BandwidthTestTool]). 3.0.78
* v3.0, 2019-12-23, For [#1535][bug #1535], deprecate Adobe HDS(f4m)([CN][v2_CN_DeliveryHDS], [EN][v2_EN_DeliveryHDS]). 3.0.77
* v3.0, 2019-12-20, Fix [#1508][bug #1508], http-client support read chunked response. 3.0.76
* v3.0, 2019-12-20, For [#1508][bug #1508], refactor srs_is_digital, support all zeros.
* <strong>v3.0, 2019-12-19, [3.0 alpha5(3.0.75)][r3.0a5] released. 115362 lines.</strong>
* v3.0, 2019-12-19, Refine the RTMP iovs cache increasing to much faster.
* v3.0, 2019-12-19, Fix [#1524][bug #1524], memory leak for amf0 strict array. 3.0.75
* v3.0, 2019-12-19, Fix random build failed bug for modules.
* v3.0, 2019-12-19, Fix [#1520][bug #1520] and [#1223][bug #1223], bug for origin cluster 3+ servers. 3.0.74
* v3.0, 2019-12-18, For [#1042][bug #1042], add test for RAW AVC protocol.
* v3.0, 2019-12-18, Detect whether flash enabled for srs-player. 3.0.73
* v3.0, 2019-12-17, Fix HTTP CORS bug when sending response for OPTIONS. 3.0.72
* v3.0, 2019-12-17, Enhance HTTP response write for final_request.
* v3.0, 2019-12-17, Refactor HTTP stream to disconnect client when unpublish.
* v3.0, 2019-12-17, Fix HTTP-FLV and VOD-FLV conflicting bug.
* v3.0, 2019-12-17, Refactor HttpResponseWriter.write, default to single text mode.
* v3.0, 2019-12-16, For [#1042][bug #1042], add test for HTTP protocol.
* <strong>v3.0, 2019-12-13, [3.0 alpha4(3.0.71)][r3.0a4] released. 112928 lines.</strong>
* v3.0, 2019-12-12, For [#547][bug #547], [#1506][bug #1506], default hls_dts_directly to on. 3.0.71
* v3.0, 2019-12-12, SrsPacket supports converting to message, so can be sent by one API.
* v3.0, 2019-12-11, For [#1042][bug #1042], cover RTMP client/server protocol.
* v3.0, 2019-12-11, Fix [#1445][bug #1445], limit the createStream recursive depth. 3.0.70
* v3.0, 2019-12-11, For [#1042][bug #1042], cover RTMP handshake protocol.
* v3.0, 2019-12-11, Fix [#1229][bug #1229], fix the security risk in logger. 3.0.69
* v3.0, 2019-12-11, For [#1229][bug #1229], fix the security risk in HDS. 3.0.69
* v3.0, 2019-12-05, Fix [#1506][bug #1506], support directly turn FLV timestamp to TS DTS. 3.0.68
* <strong>v3.0, 2019-11-30, [3.0 alpha3(3.0.67)][r3.0a3] released. 110864 lines.</strong>
* v3.0, 2019-12-01, Fix [#1501][bug #1501], use request coworker for origin cluster. 3.0.67
* <strong>v3.0, 2019-11-30, [3.0 alpha2(3.0.66)][r3.0a2] released. 110831 lines.</strong>
* v3.0, 2019-11-30, Fix [#1501][bug #1501], use request coworker for origin cluster. 3.0.66
* v3.0, 2019-11-30, Random tid for docker. 3.0.65
* v3.0, 2019-11-30, Refine debug info for edge. 3.0.64
* v3.0, 2019-10-30, Cover protocol stack RTMP. 3.0.63
* v3.0, 2019-10-23, Cover JSON codec. 3.0.62
* v3.0, 2019-10-13, Use http://ossrs.net as homepage.
* v3.0, 2019-10-10, Cover AMF0 codec. 3.0.61
* <strong>v3.0, 2019-10-07, [3.0 alpha1(3.0.60)][r3.0a1] released. 107962 lines.</strong>
* v3.0, 2019-10-06, Support log rotate by init.d command. 3.0.60
* v3.0, 2019-10-06, We prefer ipv4, only use ipv6 if ipv4 is disabled. 3.0.59
* v3.0, 2019-10-05, Support systemctl service for CentOS7. 3.0.58
* v3.0, 2019-10-04, Disable SO_REUSEPORT if not supported. 3.0.57
* <strong>v3.0, 2019-10-04, [3.0 alpha0(3.0.56)][r3.0a0] released. 107946 lines.</strong>
* v3.0, 2019-10-04, Support go-oryx rtmplb with [proxy protocol](https://github.com/ossrs/go-oryx/wiki/RtmpProxy). 3.0.56
* v3.0, 2019-10-03, Fix [#775][bug #775], Support SO_REUSEPORT to improve edge performance. 3.0.54
* v3.0, 2019-10-03, For [#467][bug #467], Remove KAFKA producer. 3.0.53
* v3.0, 2019-05-14, Covert Kernel File reader/writer. 3.0.52
* v3.0, 2019-04-30, Refine typo in files. 3.0.51
* v3.0, 2019-04-25, Upgrade http-parser from 2.1 to 2.9.2 and cover it. 3.0.50
* v3.0, 2019-04-22, Refine in time unit. 3.0.49
* v3.0, 2019-04-07, Cover ST Coroutine and time unit. 3.0.48
* v3.0, 2019-04-06, Merge [#1304][bug #1304], Fix ST coroutine pull error. 3.0.47
* v3.0, 2019-04-05, Merge [#1339][bug #1339], Support HTTP-FLV params. 3.0.46
* v3.0, 2018-11-11, Merge [#1261][bug #1261], Support `_definst_` for Wowza. 3.0.44
* v3.0, 2018-08-26, SRS [console](https://github.com/ossrs/srs-ngb) support both [Chinese](http://ossrs.net:1985/console/ng_index.html) and [English](http://ossrs.net:1985/console/en_index.html).
* v3.0, 2018-08-25, Fix [#1093][bug #1093], Support HLS encryption. 3.0.42
* v3.0, 2018-08-25, Fix [#1051][bug #1051], Drop ts when republishing stream. 3.0.41
* v3.0, 2018-08-12, For [#1202][bug #1202], Support edge/forward to Aliyun CDN. 3.0.40
* v3.0, 2018-08-11, For [#910][bug #910], Support HTTP FLV with HTTP callback. 3.0.39
* v3.0, 2018-08-05, Refine HTTP-FLV latency, support realtime mode.3.0.38
* v3.0, 2018-08-05, Fix [#1087][bug #1087], Ignore iface without address. 3.0.37
* v3.0, 2018-08-04, For [#1110][bug #1110], Support params in http callback. 3.0.36
* v3.0, 2018-08-02, Always use vhost in stream query, the unify uri. 3.0.35
* v3.0, 2018-08-02, For [#1031][bug #1031], SRS edge support douyu.com. 3.0.34
* v3.0, 2018-07-22, Replace hex to string to match MIT license. 3.0.33
* v3.0, 2018-07-22, Replace base64 to match MIT license. 3.0.32
* v3.0, 2018-07-22, Replace crc32 IEEE and MPEG by pycrc to match MIT license. 3.0.31
* v3.0, 2018-07-21, Replace crc32 IEEE by golang to match MIT license. 3.0.30
* v3.0, 2018-02-16, Fix [#464][bug #464], support RTMP origin cluster. 3.0.29
* v3.0, 2018-02-13, Fix [#1057][bug #1057], switch to simple handshake. 3.0.28
* v3.0, 2018-02-13, Fix [#1059][bug #1059], merge from 2.0, supports url with vhost in stream. 3.0.27
* v3.0, 2018-01-01, Fix [#913][bug #913], support complex error. 3.0.26
* v3.0, 2017-06-04, Fix [#299][bug #299], support experimental MPEG-DASH. 3.0.25
* v3.0, 2017-05-30, Fix [#821][bug #821], support MP4 file parser. 3.0.24
* v3.0, 2017-05-30, Fix [#904][bug #904], replace NXJSON(LGPL) with json-parser(BSD). 3.0.23
* v3.0, 2017-04-16, Fix [#547][bug #547], support HLS audio in TS. 3.0.22
* v3.0, 2017-03-26, Fix [#820][bug #820], extract service for modules. 3.0.21
* v3.0, 2017-03-02, Fix [#786][bug #786], simply don't reuse object. 3.0.20
* v3.0, 2017-03-01, For [#110][bug #110], refine thread object. 3.0.19
* v3.0, 2017-02-12, Fix [#301][bug #301], user must config the codec in right way for HLS. 3.0.18
* v3.0, 2017-02-07, fix [#738][bug #738], support DVR general mp4. 3.0.17
* v3.0, 2017-01-19, for [#742][bug #742], refine source, meta and origin hub. 3.0.16
* v3.0, 2017-01-17, for [#742][bug #742], refine source, timeout, live cycle. 3.0.15
* v3.0, 2017-01-11, fix [#735][bug #735], config transform refer_publish invalid. 3.0.14
* v3.0, 2017-01-06, for [#730][bug #730], support config in/out ack size. 3.0.13
* v3.0, 2017-01-06, for [#711][bug #711], support perfile for transcode. 3.0.12
* v3.0, 2017-01-05, Fix [#727][bug #727], patch ST for valgrind and ARM. 3.0.11
* v3.0, 2017-01-05, for [#324][bug #324], always enable hstrs. 3.0.10
* v3.0, 2016-12-15, fix [#717][bug #717], [#691][bug #691], http api/static/stream support cors. 3.0.9
* v3.0, 2016-12-08, Fix [#105][bug #105], support log rotate signal SIGUSR1. 3.0.8
* v3.0, 2016-12-07, fix typo and refine grammar. 3.0.7
* v3.0, 2015-10-23, fix [#467][bug #467], support write log to kafka. 3.0.6
* v3.0, 2015-10-20, fix [#502][bug #502], support snapshot with http-callback or transcoder. 3.0.5
* v3.0, 2015-09-19, support amf0 and json to convert with each other.
* v3.0, 2015-09-19, json objects support dumps to string.
* v3.0, 2015-09-14, fix [#459][bug #459], support dvr raw api. 3.0.4
* v3.0, 2015-09-14, fix [#459][bug #459], dvr support apply filter for ng-control dvr module.
* v3.0, 2015-09-14, fix [#319][bug #319], http raw api support update global and vhost. 3.0.3
* v3.0, 2015-08-31, fix [#319][bug #319], http raw api support query global and vhost.
* v3.0, 2015-08-28, fix [#471][bug #471], api response the width and height. 3.0.2
* v3.0, 2015-08-25, fix [#367][bug #367], support nginx-rtmp exec. 3.0.1

## V2 changes
=======
1. Simple, also stable enough.
1. High-performance([CN][v1_CN_Performance], [EN][v1_EN_Performance]): single-thread, async socket, event/st-thread driven.
1. High-concurrency([CN][v1_CN_Performance], [EN][v1_EN_Performance]), 6000+ connections(500kbps), 900Mbps, CPU 90.2%, 41MB
1. Support RTMP Origin Server([CN][v1_CN_DeliveryRTMP],[EN][v1_EN_DeliveryRTMP])
1. Support RTMP Edge Server([CN][v2_CN_Edge], [EN][v2_EN_Edge]) for CDN, push/pull stream from any RTMP server
1. Support single process; no multiple processes.
1. Support Vhost([CN][v1_CN_RtmpUrlVhost], [EN][v1_EN_RtmpUrlVhost]), support \_\_defaultVhost\_\_.
1. Support RTMP([CN][v1_CN_DeliveryRTMP], [EN][v1_EN_DeliveryRTMP]) live streaming; no vod streaming.
1. Support Apple HLS(m3u8)([CN][v2_CN_DeliveryHLS], [EN][v2_EN_DeliveryHLS]) live streaming.
1. Support HLS audio-only([CN][v2_CN_DeliveryHLS2], [EN][v2_EN_DeliveryHLS2]) live streaming.
1. Support Reload([CN][v1_CN_Reload], [EN][v1_EN_Reload]) config to enable changes.
1. Support cache last gop([CN][v2_CN_LowLatency2], [EN][v2_EN_LowLatency2]) for flash player to fast startup.
1. Support listen at multiple ports.
1. Support long time(>4.6hours) publish/play.
1. Support Forward([CN][v1_CN_Forward], [EN][v1_EN_Forward]) in master-slave mode.
1. Support live stream Transcoding([CN][v2_CN_FFMPEG], [EN][v2_EN_FFMPEG]) by ffmpeg.
1. Support ffmpeg([CN][v2_CN_FFMPEG], [EN][v2_EN_FFMPEG]) filters(logo/overlay/crop), x264 params, copy/vn/an.
1. Support audio transcode([CN][v2_CN_FFMPEG], [EN][v2_EN_FFMPEG]) only, speex/mp3 to aac
1. Support http callback api hooks([CN][v2_CN_HTTPCallback], [EN][v2_EN_HTTPCallback])(for authentication and injection).
1. Support bandwidth test([CN][v1_CN_BandwidthTestTool], [EN][v1_EN_BandwidthTestTool]) api and flash client.
1. Player, publisher(encoder), and demo pages(jquery+bootstrap)([CN][v1_CN_SampleDemo],[EN][v1_EN_SampleDemo]). 
1. Demo([CN][v1_CN_SampleDemo], [EN][v1_EN_SampleDemo]) video meeting or chat(SRS+cherrypy+jquery+bootstrap). 
1. Full documents in wiki([CN][v2_CN_Home], [EN][v2_EN_Home]), both Chinese and English. 
1. Support RTMP(play-publish) library: srs-librtmp([CN][v2_CN_SrsLibrtmp], [EN][v2_EN_SrsLibrtmp])
1. Support ARM cpu arch([CN][v1_CN_SrsLinuxArm], [EN][v1_EN_SrsLinuxArm]) with rtmp/ssl/hls/librtmp.
1. Support init.d([CN][v1_CN_LinuxService], [EN][v1_EN_LinuxService]) and packge script, log to file. 
1. Support RTMP ATC([CN][v1_CN_RTMP-ATC], [EN][v1_EN_RTMP-ATC]) for HLS/HDS to support backup(failover)
1. Support HTTP RESTful management api([CN][v2_CN_HTTPApi], [EN][v2_EN_HTTPApi]).
1. Support Ingest([CN][v1_CN_Ingest], [EN][v1_EN_Ingest]) FILE/HTTP/RTMP/RTSP(RTP, SDP) to RTMP using external tools(e.g ffmepg).
1. Support DVR([CN][v2_CN_DVR], [EN][v2_EN_DVR]), record live to flv file for vod.
1. Support tracable log, session based log([CN][v1_CN_SrsLog], [EN][v1_EN_SrsLog]).
1. Support DRM token traverse([CN][v1_CN_DRM2], [EN][v1_EN_DRM2]) for fms origin authenticate.
1. Support system full utest on gtest.
1. Support embeded HTTP server([CN][v2_CN_SampleHTTP], [EN][v2_EN_SampleHTTP]) for hls(live/vod)
1. Support vod stream(http flv/hls vod stream)([CN][v2_CN_FlvVodStream], [EN][v2_EN_FlvVodStream]).
1. Stable [1.0release branch][branch1].
1. Support publish h264 raw stream([CN][v2_CN_SrsLibrtmp2], [EN][v2_EN_SrsLibrtmp2]) by srs-librtmp.
1. Support [6k+ clients][bug #194], 3Gbps per process.
1. Suppport [English wiki][v2_EN_Home].
1. Research and simplify st, [bug #182][bug #182].
1. Support compile [srs-librtmp on windows][srs-librtmp], [bug #213][bug #213].
1. Support [10k+ clients][bug #251], 4Gbps per process.
1. Support publish aac adts raw stream([CN][v2_CN_SrsLibrtmp3], [EN][v2_EN_SrsLibrtmp3]) by srs-librtmp.
1. Support 0.1s+ latency, read [bug #257][bug #257].
1. Support allow/deny publish/play for all or specified ip([CN][v2_CN_Security], [EN][v2_EN_Security]).
1. Support custom dvr path and http callback, read [bug #179][bug #179] and [bug #274][bug #274].
1. Support rtmp remux to http flv/mp3/aac/ts live stream, read [bug #293][bug #293]([CN][v2_CN_DeliveryHttpStream], [EN][v2_CN_DeliveryHttpStream]).
1. Support HLS(h.264+mp3) streaming, read [bug #301][bug #301].
1. Rewrite HLS(h.264+aac/mp3) streaming, read [bug #304][bug #304].
1. [dev] Realease [2.0release branch][branch2].
1. [experiment] Support Adobe HDS(f4m)([CN][v2_CN_DeliveryHDS], [EN][v2_EN_DeliveryHDS]) dynamic streaming.
1. [experiment] Support push MPEG-TS over UDP to SRS, read [bug #250][bug #250].
1. [experiment] Support push RTSP to SRS, read [bug #133][bug #133].
1. [experiment] Support push flv stream over HTTP POST to SRS, read [wiki]([CN][v2_CN_Streamer2], [EN][v2_EN_Streamer2]).
1. [experiment] Support [srs-dolphin][srs-dolphin], the multiple-process SRS.
1. [experiment] Support [remote console][console], read [srs-ngb][srs-ngb].

## Compare

Compare SRS with other media server.

### Stream Delivery

|   Feature     |   SRS     |   NGINX   | CRTMPD    | FMS       |   WOWZA   |
|   ----------- |   ------- |   -----   | --------- | --------  |   ------  |
|   RTMP        |   Stable  |   Stable  |   Stable  |   Stable  |   Stable  |
|   HLS         |   Stable  |   Stable  |   X       |   Stable  |   Stable  |
|   HDS         | Experiment|   X       |   X       |   Stable  |   Stable  |
|   HTTP FLV    |   Stable  |   X       |   X       |   X       |   X       |
|   HLS(aonly)  |   Stable  |   X       |   X       |   Stable  |   Stable  |
|   HTTP Server |   Stable  |   Stable  |   X       |   X       |   Stable  |

### Cluster

|   Feature     |   SRS     |   NGINX   | CRTMPD    | FMS       |   WOWZA   |
|   ----------- |   ------- |   -----   | --------- | --------  |   ------  |
|   RTMP Edge   |   Stable  |   X       |   X       |   Stable  |   X       |
|   RTMP Backup |   Stable  |   X       |   X       |   X       |   X       |
|   VHOST       |   Stable  |   X       |   X       |   Stable  |   Stable  |
|   Reload      |   Stable  |   X       |   X       |   X       |   X       |
|   Forward     |   Stable  |   X       |   X       |   X       |   X       |
|   ATC         |   Stable  |   X       |   X       |   X       |   X       |

### Stream Service

|   Feature     |   SRS     |   NGINX   | CRTMPD    | FMS       |   WOWZA   |
|   ----------- |   ------- |   -----   | --------- | --------  |   ------  |
|   DVR         |   Stable  |   Stable  |   X       |   X       |   Stable  |
|   Transcode   |   Stable  |   X       |   X       |   X       |   Stable  |
|   HTTP API    |   Stable  |   Stable  |   X       |   X       |   Stable  |
|   HTTP hooks  |   Stable  |   X       |   X       |   X       |   X       |
|   GopCache    |   Stable  |   X       |   X       |   Stable  |   X       |
|   Security    |   Stable  |   Stable  |   X       |   X       |   Stable  |
| Token Traverse|   Stable  |   X       |   X       |   Stable  |   X       |

### Efficiency

|   Feature     |   SRS     |   NGINX   | CRTMPD    | FMS       |   WOWZA   |
|   ----------- |   ------- |   -----   | --------- | --------  |   ------  |
|   Concurrency |   7.5k    |   3k      |   2k      |   2k      |   3k      |
|MultipleProcess| Experiment|   Stable  |   X       |   X       |   X       |
|   RTMP Latency|   0.1s    |   3s      |   3s      |   3s      |   3s      |
|   HLS Latency |   10s     |   30s     |   X       |   30s     |   30s     |

### Stream Caster

|   Feature     |   SRS     |   NGINX   | CRTMPD    | FMS       |   WOWZA   |
|   ----------- |   ------- |   -----   | --------- | --------  |   ------  |
|   Ingest      |   Stable  |   X       |   X       |   X       |   X       |
|   Push MPEGTS | Experiment|   X       |   X       |   X       |   Stable  |
|   Push RTSP   | Experiment|   X       |   Stable  |   X       |   Stable  |
| Push HTTP FLV | Experiment|   X       |   X       |   X       |   X       |

### Debug System

|   Feature     |   SRS     |   NGINX   | CRTMPD    | FMS       |   WOWZA   |
|   ----------- |   ------- |   -----   | --------- | --------  |   ------  |
|   BW check    |   Stable  |   X       |   X       |   X       |   X       |
| Tracable Log  |   Stable  |   X       |   X       |   X       |   X       |

### Docs

|   Feature     |   SRS     |   NGINX   | CRTMPD    | FMS       |   WOWZA   |
|   ----------- |   ------- |   -----   | --------- | --------  |   ------  |
|   Demos       |   Stable  |   X       |   X       |   X       |   X       |
|   WIKI(EN+CN) |   Stable  |  EN only  |   X       |   X       |   Stable  |

### Others 

|   Feature     |   SRS     |   NGINX   | CRTMPD    | FMS       |   WOWZA   |
|   ----------- |   ------- |   -----   | --------- | --------  |   ------  |
|   ARM/MIPS    |   Stable  |   Stable  |   X       |   X       |   X       |
| Client Library|   Stable  |   X       |   X       |   X       |   X       |

Remark:

1. Concurrency: The concurrency of single process.
1. MultipleProcess: SRS is single process, while [srs-dolphin][srs-dolphin] is a MultipleProcess SRS.
1. HLS aonly: The HLS audio only streaming delivery.
1. BW check: The bandwidth check.
1. Security: To allow or deny stream publish or play.
1. Reload: Nginx supports reload, but not nginx-rtmp.

## Releases

* 2020-01-25, [Release v2.0-r8][r2.0r8], 2.0 release8, 2.0.272, 87292 lines.
* 2018-11-29, [Release v2.0-r7][r2.0r7], 2.0 release7, 2.0.265, 86994 lines.
* 2018-10-28, [Release v2.0-r6][r2.0r6], 2.0 release6, 2.0.263, 86994 lines.
* 2018-10-28, [Release v2.0-r5][r2.0r5], 2.0 release5, 2.0.258, 86916 lines.
* 2018-08-12, [Release v2.0-r4][r2.0r4], 2.0 release4, 2.0.255, 86915 lines.
* 2018-07-18, [Release v2.0-r3][r2.0r3], 2.0 release3, 2.0.248, 86775 lines.
* 2017-06-10, [Release v2.0-r2][r2.0r2], 2.0 release2, 2.0.243, 86670 lines.
* 2017-04-18, [Release v2.0-r1][r2.0r1], 2.0 release1, 2.0.239, 86515 lines.
* 2017-03-03, [Release v2.0-r0][r2.0r0], 2.0 release0, 2.0.234, 86373 lines.
* 2017-01-18, [Release v2.0-b4][r2.0b4], 2.0 beta4, 2.0.230, 86334 lines.
* 2016-11-13, [Release v2.0-b3][r2.0b3], 2.0 beta3, 2.0.223, 86685 lines.
* 2016-11-09, [Release v2.0-b2][r2.0b2], 2.0 beta2, 2.0.221, 86691 lines.
* 2016-09-09, [Release v2.0-b1][r2.0b1], 2.0 beta1, 2.0.215, 89941 lines.
* 2016-08-06, [Release v2.0-b0][r2.0b0], 2.0 beta0, 2.0.210, 89704 lines.
* 2015-12-23, [Release v2.0-a3][r2.0a3], 2.0 alpha3, 2.0.205, 89544 lines.
* 2015-10-08, [Release v2.0-a2][r2.0a2], 2.0 alpha2, 2.0.195, 89358 lines.
* 2015-09-14, [Release v2.0-a1][r2.0a1], 2.0 alpha1, 2.0.189, 89269 lines.
* 2015-08-23, [Release v2.0-a0][r2.0a0], 2.0 alpha0, 2.0.185, 89022 lines.
* 2015-05-23, [Release v1.0-r4][r1.0r4], bug fixed, 1.0.32, 59509 lines.
* 2015-03-19, [Release v1.0-r3][r1.0r3], bug fixed, 1.0.30, 59511 lines.
* 2015-02-12, [Release v1.0-r2][r1.0r2], bug fixed, 1.0.27, 59507 lines.
* 2015-01-15, [Release v1.0-r1][r1.0r1], bug fixed, 1.0.21, 59472 lines.
* 2014-12-05, [Release v1.0-r0][r1.0r0], all bug fixed, 1.0.10, 59391 lines.
* 2014-10-09, [Release v0.9.8][r1.0b0], all bug fixed, 1.0.0, 59316 lines.
* 2014-08-03, [Release v0.9.7][r1.0a7], config utest, all bug fixed. 57432 lines.
* 2014-07-13, [Release v0.9.6][r1.0a6], core/kernel/rtmp utest, refine bandwidth(as/js/srslibrtmp library). 50029 lines.
* 2014-06-27, [Release v0.9.5][r1.0a5], refine perf 3k+ clients, edge token traverse, [srs monitor](http://ossrs.net:1977), 30days online. 41573 lines.
* 2014-05-28, [Release v0.9.4][r1.0a4], support heartbeat, tracable log, fix mem leak and bugs. 39200 lines.
* 2014-05-18, [Release v0.9.3][r1.0a3], support mips, fms origin, json(http-api). 37594 lines.
* 2014-04-28, [Release v0.9.2][r1.0a2], support [dvr][v2_CN_DVR], android, [edge][v2_CN_Edge]. 35255 lines.
* 2014-04-07, [Release v0.9.1][r1.0a0], support [arm][v1_CN_SrsLinuxArm], [init.d][v1_CN_LinuxService], http [server][v2_CN_HTTPServer]/[api][v2_CN_HTTPApi], [ingest][v1_CN_SampleIngest]. 30000 lines.
* 2013-12-25, [Release v0.9.0][r0.9], support bandwidth test, player/encoder/chat [demos][v1_CN_SampleDemo]. 20926 lines.
* 2013-12-08, [Release v0.8.0][r0.8], support [http hooks callback][v2_CN_HTTPCallback], update [SB][srs-bench]. 19186 lines.
* 2013-12-03, [Release v0.7.0][r0.7], support [live stream transcoding][v2_CN_FFMPEG]. 17605 lines.
* 2013-11-29, [Release v0.6.0][r0.6], support [forward][v1_CN_Forward] stream to origin/edge. 16094 lines.
* 2013-11-26, [Release v0.5.0][r0.5], support [HLS(m3u8)][v2_CN_DeliveryHLS], fragment and window. 14449 lines.
* 2013-11-10, [Release v0.4.0][r0.4], support [reload][v1_CN_Reload] config, pause, longtime publish/play. 12500 lines.
* 2013-11-04, [Release v0.3.0][r0.3], support [vhost][v1_CN_RtmpUrlVhost], refer, gop cache, listen multiple ports. 11773 lines.
* 2013-10-25, [Release v0.2.0][r0.2], support [rtmp][v1_CN_RTMPHandshake] flash publish, h264, time jitter correct. 10125 lines.
* 2013-10-23, [Release v0.1.0][r0.1], support [rtmp FMLE/FFMPEG publish][v1_CN_DeliveryRTMP], vp6. 8287 lines.
* 2013-10-17, Created.

## History
>>>>>>> 6864e1ca

* <strong>v2.0, 2020-01-25, [2.0 release8(2.0.272)][r2.0r8] released. 87292 lines.</strong>
* v2.0, 2020-01-08, Merge [#1554][bug #1554], support logrotate copytruncate. 2.0.272
* v2.0, 2020-01-05, Merge [#1551][bug #1551], fix memory leak in RTSP stack. 2.0.270
* v2.0, 2019-12-26, For [#1488][bug #1488], pass client ip to http callback. 2.0.269
* v2.0, 2019-12-23, Fix [srs-librtmp #22](https://github.com/ossrs/srs-librtmp/issues/22), parse vhost splited by single seperator. 2.0.268
* v2.0, 2019-12-23, Fix [srs-librtmp #25](https://github.com/ossrs/srs-librtmp/issues/25), build srs-librtmp on windows. 2.0.267
* v2.0, 2019-12-13, Support openssl versions greater than 1.1.0. 2.0.266
* <strong>v2.0, 2019-11-29, [2.0 release7(2.0.265)][r2.0r7] released. 86994 lines.</strong>
* v2.0, 2019-11-29, For [srs-docker](https://github.com/ossrs/srs-docker/tree/master/2.0), install Cherrypy without sudo. 2.0.265
* v2.0, 2019-04-06, For [#1304][bug #1304], Default HSTRS to on. 2.0.264
* <strong>v2.0, 2019-04-05, [2.0 release6(2.0.263)][r2.0r6] released. 86994 lines.</strong>
* v2.0, 2019-04-05, Merge [#1312][bug #1312], Fix GCC7 build error, this statement may fall through. 2.0.263
* v2.0, 2019-04-05, Merge [#1339][bug #1339], Support HTTP-FLV params. 2.0.262
* v2.0, 2018-12-01, Merge [#1274][bug #1274], Upgrade to FFMPEG 4.1 and X264 157. 2.0.261
* v2.0, 2018-11-11, Merge [#1261][bug #1261], Support `_definst_` for Wowza. 2.0.260
* v2.0, 2018-11-11, Merge [#1263][bug #1263], Fix string trim bug. 2.0.259
* <strong>v2.0, 2018-10-28, [2.0 release5(2.0.258)][r2.0r5] released. 86916 lines.</strong>
* v2.0, 2018-10-28, Fix [#1250][bug #1250], Support build on OSX10.14 Mojave. 2.0.258
* v2.0, 2018-10-08, Merge [#1236][bug #1236], Fix sleep bug in us. 2.0.257
* v2.0, 2018-10-08, Merge [#1237][bug #1237], Support param for transcoder. 2.0.256
* <strong>v2.0, 2018-08-12, [2.0 release4(2.0.255)][r2.0r4] released. 86915 lines.</strong>
* v2.0, 2018-08-12, For [#1202][bug #1202], Support edge/forward to Aliyun CDN. 2.0.255 
* v2.0, 2018-08-11, For [#910][bug #910], Support HTTP FLV with HTTP callback. 2.0.254
* v2.0, 2018-08-11, For [#1110][bug #1110], Refine params in http callback. 2.0.253
* v2.0, 2018-08-05, Refine HTTP-FLV latency, support realtime mode. 2.0.252
* v2.0, 2018-08-04, For [#1110][bug #1110], Support params in http callback. 2.0.251
* v2.0, 2018-08-02, For [#1031][bug #1031], SRS edge support douyu.com. 2.0.250
* v2.0, 2018-07-21, Merge [#1119][bug #1119], fix memory leak. 2.0.249
* <strong>v2.0, 2018-07-18, [2.0 release3(2.0.248)][r2.0r3] released. 86775 lines.</strong>
* v2.0, 2018-07-17, Merge [#1176][bug #1176], fix scaned issues. 2.0.248
* v2.0, 2018-02-28, Merge [#1077][bug #1077], fix crash for edge HLS. 2.0.247
* v2.0, 2018-02-13, Fix [#1059][bug #1059], support vhost in stream parameters. 2.0.246
* v2.0, 2018-01-07, Merge [#1045][bug #1045], fix [#1044][bug #1044], TCP connection alive detection. 2.0.245
* v2.0, 2018-01-04, Merge [#1039][bug #1039], fix bug of init.d script.
* v2.0, 2018-01-01, Merge [#1033][bug #1033], allow user to add some specific flags. 2.0.244
* <strong>v2.0, 2017-06-10, [2.0 release2(2.0.243)][r2.0r2] released. 86670 lines.</strong>
* v2.0, 2017-05-29, Merge [#899][bug #899] to fix [#893][bug #893], ts PES ext length. 2.0.243
* v2.0, 2017-05-01, Fix [#865][bug #865], shouldn't remove ts/m3u8 when hls_dispose disabled. 2.0.242
* v2.0, 2017-04-30, Fix [#636][bug #636], FD leak for requesting empty HTTP stream. 2.0.241
* v2.0, 2017-04-23, Fix [#851][bug #851], HTTP API support number of video frames for FPS. 2.0.240
* <strong>v2.0, 2017-04-18, [2.0 release1(2.0.239)][r2.0r1] released. 86515 lines.</strong>
* v2.0, 2017-04-18, Fix [#848][bug #848], crash at HTTP fast buffer grow. 2.0.239
* v2.0, 2017-04-15, Fix [#844][bug #844], support Haivision encoder. 2.0.238
* v2.0, 2017-04-15, Merge [#846][bug #846], fix fd leak for FLV stream caster. 2.0.237
* v2.0, 2017-04-15, Merge [#841][bug #841], avoid the duplicated sps/pps in ts. 2.0.236
* v2.0, 2017-04-09, Fix [#834][bug #834], crash for TS context corrupt. 2.0.235
* <strong>v2.0, 2017-03-03, [2.0 release0(2.0.234)][r2.0r0] released. 86373 lines.</strong>
* v2.0, 2017-02-25, for [#730][bug #730], remove the test code. 2.0.234
* v2.0, 2017-02-09, fix [#503][bug #503] disable utilities when reload a source. 2.0.233
* v2.0, 2017-01-22, for [#752][bug #752] release the io then free it for kbps. 2.0.232
* v2.0, 2017-01-18, fix [#750][bug #750] use specific error code for dns resolve. 2.0.231
* <strong>v2.0, 2017-01-18, [2.0 beta4(2.0.230)][r2.0b4] released. 86334 lines.</strong>
* v2.0, 2017-01-18, fix [#749][bug #749], timestamp overflow for ATC. 2.0.230
* v2.0, 2017-01-11, fix [#740][bug #740], convert ts aac audio private stream 1 to common. 2.0.229
* v2.0, 2017-01-11, fix [#588][bug #588], kbps interface error. 2.0.228
* v2.0, 2017-01-11, fix [#736][bug #736], recovery the hls dispose. 2.0.227
* v2.0, 2017-01-10, refine hls html5 video template.
* v2.0, 2017-01-10, fix [#635][bug #635], hls support NonIDR(open gop). 2.0.226
* v2.0, 2017-01-06, for [#730][bug #730], reset ack follow flash player rules. 2.0.225
* v2.0, 2016-12-15, for [#513][bug #513], remove hls ram from srs2 to srs3+. 2.0.224
* <strong>v2.0, 2016-12-13, [2.0 beta3(2.0.223)][r2.0b3] released. 86685 lines.</strong>
* v2.0, 2016-12-13, fix [#713][bug #713], disable the source cleanup. 2.0.223
* v2.0, 2016-12-13, fix [#713][bug #713], refine source to avoid critical fetch and create. 2.0.222
* <strong>v2.0, 2016-11-09, [2.0 beta2(2.0.221)][r2.0b2] released. 86691 lines.</strong>
* v2.0, 2016-11-05, fix [#654][bug #654], crash when source cleanup for edge. 2.0.221
* v2.0, 2016-10-26, fix [#666][bug #666], crash when source cleanup for http-flv. 2.0.220
* v2.0, 2016-10-10, fix [#661][bug #661], close fd after thread stopped. 2.0.219
* v2.0, 2016-09-23, support asprocess for oryx. 2.0.218
* v2.0, 2016-09-23, support change work_dir for oryx.
* v2.0, 2016-09-15, fix [#640][bug #640], typo for rtmp type. 2.0.217
* v2.0, 2016-09-12, fix fast stream error bug. 2.0.216
* <strong>v2.0, 2016-09-09, [2.0 beta1(2.0.215)][r2.0b1] released. 89941 lines.</strong>
* v2.0, 2016-09-09, refine librtmp comments about NALUs. 2.0.215
* v2.0, 2016-09-05, fix memory leak at source. 2.0.214
* v2.0, 2016-09-05, fix memory leak at handshake. 2.0.213
* v2.0, 2016-09-04, support valgrind for [patched st](https://github.com/ossrs/state-threads/issues/2).
* v2.0, 2016-09-03, support all arm for [patched st](https://github.com/ossrs/state-threads/issues/1). 2.0.212
* v2.0, 2016-09-01, workaround [#511][bug #511] the fly stfd in close. 2.0.211
* v2.0, 2016-08-30, comment the pcr.
* v2.0, 2016-08-18, fix [srs-librtmp#4](https://github.com/ossrs/srs-librtmp/issues/4) filter frame.
* v2.0, 2016-08-10, fix socket timeout for librtmp.
* v2.0, 2016-08-08, fix the crash by srs_info log.
* <strong>v2.0, 2016-08-06, [2.0 beta0(2.0.210)][r2.0b0] released. 89704 lines.</strong>
* v2.0, 2016-05-17, fix the sps pps parse bug.
* v2.0, 2016-01-13, fix http reader bug, support infinite chunked. 2.0.209
* v2.0, 2016-01-09, merge [#559][pr #559] fix memory leak bug. 2.0.208
* v2.0, 2016-01-09, merge [#558][pr #558] add tcUrl for on_publish.
* v2.0, 2016-01-05, add keyword XCORE for coredump to identify the version. 2.0.207
* <strong>v2.0, 2015-12-23, [2.0 alpha3(2.0.205)][r2.0a3] released. 89544 lines.</strong>
* v2.0, 2015-12-22, for [#509][bug #509] always alloc big object at heap. 2.0.205
* v2.0, 2015-12-22, for [#418][bug #418] ignore null connect props to make RED5 happy. 2.0.204
* v2.0, 2015-12-22, for [#546][bug #546] thread terminate normally dispose bug. 2.0.203
* v2.0, 2015-12-22, for [#541][bug #541] failed when chunk size too small. 2.0.202
* v2.0, 2015-12-15, default hls_on_error to continue. 2.0.201
* v2.0, 2015-11-16, for [#518][bug #518] fix fd leak bug when fork. 2.0.200
* v2.0, 2015-11-05, for [#511][bug #511] fix bug for restart thread. 2.0.199
* v2.0, 2015-11-02, for [#515][bug #515] use srs_freepa and SrsAutoFreeA for array. 2.0.198
* v2.0, 2015-10-28, for [ExoPlayer #828][exo #828], remove duration for live.
* v2.0, 2015-10-28, for [ExoPlayer #828][exo #828], add av tag in flv header. 2.0.197
* v2.0, 2015-10-27, for [#512][bug #512] partial hotfix the hls pure audio. 2.0.196
* <strong>v2.0, 2015-10-08, [2.0 alpha2(2.0.195)][r2.0a2] released. 89358 lines.</strong>
* v2.0, 2015-10-04, for [#448][bug #448] fix the bug of response of http hooks. 2.0.195
* v2.0, 2015-10-01, for [#497][bug #497] response error when client not found to kickoff. 2.0.194
* v2.0, 2015-10-01, for [#495][bug #495] decrease the srs-librtmp size. 2.0.193
* v2.0, 2015-09-23, for [#485][bug #485] error when arm glibc 2.15+ or not i386/x86_64/amd64. 2.0.192
* v2.0, 2015-09-23, for [#485][bug #485] srs for respberrypi and cubieboard. 2.0.191
* v2.0, 2015-09-21, fix [#484][bug #484] hotfix the openssl build script 2.0.190
* <strong>v2.0, 2015-09-14, [2.0 alpha1(2.0.189)][r2.0a1] released. 89269 lines.</strong>
* v2.0, 2015-09-14, fix [#474][bug #474] config to donot parse width/height from sps. 2.0.189
* v2.0, 2015-09-14, for [#474][bug #474] always release publish for source.
* v2.0, 2015-09-14, for [#458][bug #458] http hooks use source thread cid. 2.0.188
* v2.0, 2015-09-14, for [#475][bug #475] fix http hooks crash for st context switch. 2.0.187
* v2.0, 2015-09-09, support reload utc_time. 2.0.186
* <strong>v2.0, 2015-08-23, [2.0 alpha0(2.0.185)][r2.0a0] released. 89022 lines.</strong>
* v2.0, 2015-08-22, HTTP API support JSONP by specifies the query string callback=xxx.
* v2.0, 2015-08-20, fix [#380][bug #380], srs-librtmp send sequence header when sps or pps changed.
* v2.0, 2015-08-18, close [#454][bug #454], support obs restart publish. 2.0.184
* v2.0, 2015-08-14, use reduce_sequence_header for stream control.
* v2.0, 2015-08-14, use send_min_interval for stream control. 2.0.183
* v2.0, 2015-08-12, enable the SRS_PERF_TCP_NODELAY and add config tcp_nodelay. 2.0.182
* v2.0, 2015-08-11, for [#442][bug #442] support kickoff connected client. 2.0.181
* v2.0, 2015-07-21, for [#169][bug #169] support default values for transcode. 2.0.180
* v2.0, 2015-07-21, fix [#435][bug #435] add pageUrl for HTTP callback on_play.
* v2.0, 2015-07-20, refine the hls, ignore packet when no sequence header. 2.0.179
* v2.0, 2015-07-16, for [#441][bug #441] use 30s timeout for first msg. 2.0.178
* v2.0, 2015-07-14, refine hls disable the time jitter, support not mix monotonically increase. 2.0.177
* v2.0, 2015-07-01, fix [#433][bug #433] fix the sps parse bug. 2.0.176
* v2.0, 2015-06-10, fix [#425][bug #425] refine the time jitter, correct (-inf,-250)+(250,+inf) to 10ms. 2.0.175
* v2.0, 2015-06-10, fix [#424][bug #424] fix aggregate timestamp bug. 2.0.174
* v2.0, 2015-06-06, fix [#421][bug #421] drop video for unkown RTMP header.
* v2.0, 2015-06-05, fix [#420][bug #420] remove ts for hls ram mode.
* v2.0, 2015-05-30, fix [#209][bug #209] cleanup hls when stop and timeout. 2.0.173.
* v2.0, 2015-05-29, fix [#409][bug #409] support pure video hls. 2.0.172.
* v2.0, 2015-05-28, support [srs-dolphin][srs-dolphin], the multiple-process SRS.
* v2.0, 2015-05-24, fix [#404][bug #404] register handler then start http thread. 2.0.167.
* v2.0, 2015-05-23, refine the thread, protocol, kbps code. 2.0.166
* v2.0, 2015-05-23, fix [#391][bug #391] copy request for async call.
* v2.0, 2015-05-22, fix [#397][bug #397] the USER_HZ maybe not 100. 2.0.165
* v2.0, 2015-05-22, for [#400][bug #400], parse when got entire http header, by feilong. 2.0.164.
* v2.0, 2015-05-19, merge from bravo system, add the rtmfp to bms(commercial srs). 2.0.163.
* v2.0, 2015-05-10, support push flv stream over HTTP POST to SRS.
* v2.0, 2015-04-20, support ingest hls live stream to RTMP.
* v2.0, 2015-04-15, for [#383][bug #383], support mix_correct algorithm. 2.0.161.
* v2.0, 2015-04-13, for [#381][bug #381], support reap hls/ts by gop or not. 2.0.160.
* v2.0, 2015-04-10, enhanced on_hls_notify, support HTTP GET when reap ts.
* v2.0, 2015-04-10, refine the hls deviation for floor algorithm.
* v2.0, 2015-04-08, for [#375][bug #375], fix hls bug, keep cc continous between ts files. 2.0.159.
* v2.0, 2015-04-04, for [#304][bug #304], rewrite annexb mux for ts, refer to apple sample. 2.0.157.
* v2.0, 2015-04-03, enhanced avc decode, parse the sps get width+height. 2.0.156.
* v2.0, 2015-04-03, for [#372][bug #372], support transform vhost of edge 2.0.155.
* v2.0, 2015-03-30, for [#366][bug #366], config hls to disable cleanup of ts. 2.0.154.
* v2.0, 2015-03-31, support server cycle handler. 2.0.153.
* v2.0, 2015-03-31, support on_hls for http hooks. 2.0.152.
* v2.0, 2015-03-31, enhanced hls, support deviation for duration. 2.0.151.
* v2.0, 2015-03-30, for [#351][bug #351], support config the m3u8/ts path for hls. 2.0.149.
* v2.0, 2015-03-17, for [#155][bug #155], osx(darwin) support demo with nginx and ffmpeg. 2.0.143.
* v2.0, 2015-03-15, start [2.0release branch][branch2], 80773 lines.
* v2.0, 2015-03-14, fix [#324][bug #324], support hstrs(http stream trigger rtmp source) edge mode. 2.0.140.
* v2.0, 2015-03-14, for [#324][bug #324], support hstrs(http stream trigger rtmp source) origin mode. 2.0.139.
* v2.0, 2015-03-12, fix [#328][bug #328], support adobe hds. 2.0.138.
* v2.0, 2015-03-10, fix [#155][bug #155], support osx(darwin) for mac pro. 2.0.137.
* v2.0, 2015-03-08, fix [#316][bug #316], http api provides stream/vhost/srs/server bytes, codec and count. 2.0.136.
* v2.0, 2015-03-08, fix [#310][bug #310], refine aac LC, support aac HE/HEv2. 2.0.134.
* v2.0, 2015-03-06, for [#322][bug #322], fix http-flv stream bug, support multiple streams. 2.0.133.
* v2.0, 2015-03-06, refine http request parse. 2.0.132.
* v2.0, 2015-03-01, for [#179][bug #179], revert dvr http api. 2.0.128.
* v2.0, 2015-02-24, for [#304][bug #304], fix hls bug, write pts/dts error. 2.0.124
* v2.0, 2015-02-19, refine dvr, append file when dvr file exists. 2.0.122.
* v2.0, 2015-02-19, refine pithy print to more easyer to use. 2.0.121.
* v2.0, 2015-02-18, fix [#133][bug #133], support push rtsp to srs. 2.0.120.
* v2.0, 2015-02-17, the join maybe failed, should use a variable to ensure thread terminated. 2.0.119.
* v2.0, 2015-02-15, for [#304][bug #304], support config default acodec/vcodec. 2.0.118.
* v2.0, 2015-02-15, for [#304][bug #304], rewrite hls/ts code, support h.264+mp3 for hls. 2.0.117.
* v2.0, 2015-02-12, for [#304][bug #304], use stringstream to generate m3u8, add hls_td_ratio. 2.0.116.
* v2.0, 2015-02-11, dev code ZhouGuowen for 2.0.115.
* v2.0, 2015-02-10, for [#311][bug #311], set pcr_base to dts. 2.0.114.
* v2.0, 2015-02-10, fix [the bug][p21] of ibmf format which decoded in annexb.
* v2.0, 2015-02-10, for [#310][bug #310], downcast aac SSR to LC. 2.0.113
* v2.0, 2015-02-03, fix [#136][bug #136], support hls without io(in ram). 2.0.112
* v2.0, 2015-01-31, for [#250][bug #250], support push MPEGTS over UDP to SRS. 2.0.111
* v2.0, 2015-01-29, build libfdk-aac in ffmpeg. 2.0.108
* v2.0, 2015-01-25, for [#301][bug #301], hls support h.264+mp3, ok for vlc. 2.0.107
* v2.0, 2015-01-25, for [#301][bug #301], http ts stream support h.264+mp3. 2.0.106
* v2.0, 2015-01-25, hotfix [#268][bug #268], refine the pcr start at 0, dts/pts plus delay. 2.0.105
* v2.0, 2015-01-25, hotfix [#151][bug #151], refine pcr=dts-800ms and use dts/pts directly. 2.0.104
* v2.0, 2015-01-23, hotfix [#151][bug #151], use absolutely overflow to make jwplayer happy. 2.0.103
* v2.0, 2015-01-22, for [#293][bug #293], support http live ts stream. 2.0.101.
* v2.0, 2015-01-19, for [#293][bug #293], support http live flv/aac/mp3 stream with fast cache. 2.0.100.
* v2.0, 2015-01-18, for [#293][bug #293], support rtmp remux to http flv live stream. 2.0.99.
* v2.0, 2015-01-17, fix [#277][bug #277], refine http server refer to go http-framework. 2.0.98
* v2.0, 2015-01-17, for [#277][bug #277], refine http api refer to go http-framework. 2.0.97
* v2.0, 2015-01-17, hotfix [#290][bug #290], use iformat only for rtmp input. 2.0.95
* v2.0, 2015-01-08, hotfix [#281][bug #281], fix hls bug ignore type-9 send aud. 2.0.93
* v2.0, 2015-01-03, fix [#274][bug #274], http-callback support on_dvr when reap a dvr file. 2.0.89
* v2.0, 2015-01-03, hotfix to remove the pageUrl for http callback. 2.0.88
* v2.0, 2015-01-03, fix [#179][bug #179], dvr support custom filepath by variables. 2.0.87
* v2.0, 2015-01-02, fix [#211][bug #211], support security allow/deny publish/play all/ip. 2.0.86
* v2.0, 2015-01-02, hotfix [#207][bug #207], trim the last 0 of log. 2.0.85
* v2.0, 2014-01-02, fix [#158][bug #158], http-callback check http status code ok(200). 2.0.84
* v2.0, 2015-01-02, hotfix [#216][bug #216], http-callback post in application/json content-type. 2.0.83
* v2.0, 2014-01-02, fix [#263][bug #263], srs-librtmp flv read tag should init size. 2.0.82
* v2.0, 2015-01-01, hotfix [#270][bug #270], memory leak for http client post. 2.0.81
* v2.0, 2014-12-12, fix [#266][bug #266], aac profile is object id plus one. 2.0.80
* v2.0, 2014-12-29, hotfix [#267][bug #267], the forward dest ep should use server. 2.0.79
* v2.0, 2014-12-29, hotfix [#268][bug #268], the hls pcr is negative when startup. 2.0.78
* v2.0, 2014-12-22, hotfix [#264][bug #264], ignore NALU when sequence header to make HLS happy. 2.0.76
* v2.0, 2014-12-20, hotfix [#264][bug #264], support disconnect publish connect when hls error. 2.0.75
* v2.0, 2014-12-12, fix [#257][bug #257], support 0.1s+ latency. 2.0.70
* v2.0, 2014-12-08, update wiki for mr([EN][v3_EN_LowLatency#merged-read], [CN][v3_CN_LowLatency#merged-read]) and mw([EN][v3_EN_LowLatency#merged-write], [CN][v3_CN_LowLatency#merged-write]).
* v2.0, 2014-12-07, fix [#251][bug #251], 10k+ clients, use queue cond wait and fast vector. 2.0.67
* v2.0, 2014-12-05, fix [#251][bug #251], 9k+ clients, use fast cache for msgs queue. 2.0.57
* v2.0, 2014-12-04, fix [#241][bug #241], add mw(merged-write) config. 2.0.53
* v2.0, 2014-12-04, for [#241][bug #241], support mr(merged-read) config and reload. 2.0.52.
* v2.0, 2014-12-04, enable [#241][bug #241] and [#248][bug #248], +25% performance, 2.5k publisher. 2.0.50
* v2.0, 2014-12-04, fix [#248][bug #248], improve about 15% performance for fast buffer. 2.0.49
* v2.0, 2014-12-03, fix [#244][bug #244], conn thread use cond to wait for recv thread error. 2.0.47.
* v2.0, 2014-12-02, merge [#239][p23], traverse the token before response connect. 2.0.45.
* v2.0, 2014-12-02, srs-librtmp support hijack io apis for st-load. 2.0.42.
* v2.0, 2014-12-01, for [#237][bug #237], refine syscall for recv, supports 1.5k clients. 2.0.41.
* v2.0, 2014-11-30, add qtcreate project file trunk/src/qt/srs/srs-qt.pro. 2.0.39.
* v2.0, 2014-11-29, fix [#235][bug #235], refine handshake, replace union with template method. 2.0.38.
* v2.0, 2014-11-28, fix [#215][bug #215], add srs_rtmp_dump tool. 2.0.37.
* v2.0, 2014-11-25, update PRIMARY, AUTHORS, CONTRIBUTORS rule. 2.0.32.
* v2.0, 2014-11-24, fix [#212][bug #212], support publish aac adts raw stream. 2.0.31.
* v2.0, 2014-11-22, fix [#217][bug #217], remove timeout recv, support 7.5k+ 250kbps clients. 2.0.30.
* v2.0, 2014-11-21, srs-librtmp add rtmp prefix for rtmp/utils/human apis. 2.0.29.
* v2.0, 2014-11-21, refine examples of srs-librtmp, add srs_print_rtmp_packet. 2.0.28.
* v2.0, 2014-11-20, fix [#212][bug #212], support publish audio raw frames. 2.0.27
* v2.0, 2014-11-19, fix [#213][bug #213], support compile [srs-librtmp on windows](https://github.com/winlinvip/srs.librtmp), [bug #213][bug #213]. 2.0.26
* v2.0, 2014-11-18, all wiki translated to English. 2.0.23.
* v2.0, 2014-11-15, fix [#204][bug #204], srs-librtmp drop duplicated sps/pps(sequence header). 2.0.22.
* v2.0, 2014-11-15, fix [#203][bug #203], srs-librtmp drop any video before sps/pps(sequence header). 2.0.21.
* v2.0, 2014-11-15, fix [#202][bug #202], fix memory leak of h.264 raw packet send in srs-librtmp. 2.0.20.
* v2.0, 2014-11-13, fix [#200][bug #200], deadloop when read/write 0 and ETIME. 2.0.16.
* v2.0, 2014-11-13, fix [#194][bug #194], writev multiple msgs, support 6k+ 250kbps clients. 2.0.15.
* v2.0, 2014-11-12, fix [#194][bug #194], optmized st for timeout recv. pulse to 500ms. 2.0.14.
* v2.0, 2014-11-11, fix [#195][bug #195], remove the confuse code st_usleep(0). 2.0.13.
* v2.0, 2014-11-08, fix [#191][bug #191], configure --export-librtmp-project and --export-librtmp-single. 2.0.11.
* v2.0, 2014-11-08, fix [#66][bug #66], srs-librtmp support write h264 raw packet. 2.0.9.
* v2.0, 2014-10-25, fix [#185][bug #185], AMF0 support 0x0B the date type codec. 2.0.7.
* v2.0, 2014-10-24, fix [#186][bug #186], hotfix for bug #186, drop connect args when not object. 2.0.6.
* v2.0, 2014-10-24, rename wiki/xxx to wiki/v1_CN_xxx. 2.0.3.
* v2.0, 2014-10-19, fix [#184][bug #184], support AnnexB in RTMP body for HLS. 2.0.2
* v2.0, 2014-10-18, remove supports for OSX(darwin). 2.0.1.
* v2.0, 2014-10-16, revert github srs README to English. 2.0.0.

## V1 changes

* <strong>v1.0, 2014-12-05, [1.0 release(1.0.10)][r1.0r0] released. 59391 lines.</strong>
* <strong>v1.0, 2014-10-09, [1.0 beta(1.0.0)][r1.0b0] released. 59316 lines.</strong>
* v1.0, 2014-10-08, fix [#151][bug #151], always reap ts whatever audio or video packet. 0.9.223.
* v1.0, 2014-10-08, fix [#162][bug #162], failed if no epoll. 0.9.222.
* v1.0, 2014-09-30, fix [#180][bug #180], crash for multiple edge publishing the same stream. 0.9.220.
* v1.0, 2014-09-26, fix hls bug, refine config and log, according to clion of jetbrains. 0.9.216. 
* v1.0, 2014-09-25, fix [#177][bug #177], dvr segment add config dvr_wait_keyframe. 0.9.213.
* v1.0, 2014-08-28, fix [#167][bug #167], add openssl includes to utest. 0.9.209.
* v1.0, 2014-08-27, max connections is 32756, for st use mmap default. 0.9.209
* v1.0, 2014-08-24, fix [#150][bug #150], forward should forward the sequence header when retry. 0.9.208.
* v1.0, 2014-08-22, for [#165][bug #165], refine dh wrapper, ensure public key is 128bytes. 0.9.206.
* v1.0, 2014-08-19, for [#160][bug #160], support forward/edge to flussonic, disable debug_srs_upnode to make flussonic happy. 0.9.201.
* v1.0, 2014-08-17, for [#155][bug #155], refine for osx, with ssl/http, disable statistics. 0.9.198.
* v1.0, 2014-08-06, fix [#148][bug #148], simplify the RTMP handshake key generation. 0.9.191.
* v1.0, 2014-08-06, fix [#147][bug #147], support identify the srs edge. 0.9.190.
* <strong>v1.0, 2014-08-03, [1.0 mainline7(0.9.189)][r1.0a7] released. 57432 lines.</strong>
* v1.0, 2014-08-03, fix [#79][bug #79], fix the reload remove edge assert bug. 0.9.189.
* v1.0, 2014-08-03, fix [#57][bug #57], use lock(acquire/release publish) to avoid duplicated publishing. 0.9.188.
* v1.0, 2014-08-03, fix [#85][bug #85], fix the segment-dvr sequence header missing. 0.9.187.
* v1.0, 2014-08-03, fix [#145][bug #145], refine ffmpeg log, check abitrate for libaacplus. 0.9.186.
* v1.0, 2014-08-03, fix [#143][bug #143], fix retrieve sys stat bug for all linux. 0.9.185.
* v1.0, 2014-08-02, fix [#138][bug #138], fix http hooks bug, regression bug. 0.9.184.
* v1.0, 2014-08-02, fix [#142][bug #142], fix tcp stat slow bug, use /proc/net/sockstat instead, refer to 'ss -s'. 0.9.183.
* v1.0, 2014-07-31, fix [#141][bug #141], support tun0(vpn network device) ip retrieve. 0.9.179.
* v1.0, 2014-07-27, support partially build on OSX(Darwin). 0.9.177
* v1.0, 2014-07-27, api connections add udp, add disk iops. 0.9.176
* v1.0, 2014-07-26, complete config utest. 0.9.173
* v1.0, 2014-07-26, fix [#124][bug #124], gop cache support disable video in publishing. 0.9.171.
* v1.0, 2014-07-23, fix [#121][bug #121], srs_info detail log compile failed. 0.9.168.
* v1.0, 2014-07-19, fix [#119][bug #119], use iformat and oformat for ffmpeg transcode. 0.9.163.
* <strong>v1.0, 2014-07-13, [1.0 mainline6(0.9.160)][r1.0a6] released. 50029 lines.</strong>
* v1.0, 2014-07-13, refine the bandwidth check/test, add as/js library, use srs-librtmp for linux tool. 0.9.159
* v1.0, 2014-07-12, complete rtmp stack utest. 0.9.156
* v1.0, 2014-07-06, fix [#81][bug #81], fix HLS codec info, IOS ok. 0.9.153.
* v1.0, 2014-07-06, fix [#103][bug #103], support all aac sample rate. 0.9.150.
* v1.0, 2014-07-05, complete kernel utest. 0.9.149
* v1.0, 2014-06-30, fix [#111][bug #111], always use 31bits timestamp. 0.9.143.
* v1.0, 2014-06-28, response the call message with null. 0.9.137
* v1.0, 2014-06-28, fix [#110][bug #110], thread start segment fault, thread cycle stop destroy thread. 0.9.136
* v1.0, 2014-06-27, fix [#109][bug #109], fix the system jump time, adjust system startup time. 0.9.135
* <strong>v1.0, 2014-06-27, [1.0 mainline5(0.9.134)][r1.0a5] released. 41573 lines.</strong>
* v1.0, 2014-06-27, SRS online 30days with RTMP/HLS.
* v1.0, 2014-06-25, fix [#108][bug #108], support config time jitter for encoder non-monotonical stream. 0.9.133
* v1.0, 2014-06-23, support report summaries in heartbeat. 0.9.132
* v1.0, 2014-06-22, performance refine, support [3k+][v1_CN_Performance#performancereport4k] connections(270kbps). 0.9.130
* v1.0, 2014-06-21, support edge [token traverse][v3_CN_DRM#tokentraverse], fix [#104][bug #104]. 0.9.129
* v1.0, 2014-06-19, add connections count to api summaries. 0.9.127
* v1.0, 2014-06-19, add srs bytes and kbps to api summaries. 0.9.126
* v1.0, 2014-06-18, add network bytes to api summaries. 0.9.125
* v1.0, 2014-06-14, fix [#98][bug #98], workaround for librtmp ping(fmt=1,cid=2 fresh stream). 0.9.124
* v1.0, 2014-05-29, support flv inject and flv http streaming with start=bytes. 0.9.122
* <strong>v1.0, 2014-05-28, [1.0 mainline4(0.9.120)][r1.0a4] released. 39200 lines.</strong>
* v1.0, 2014-05-27, fix [#87][bug #87], add source id for full trackable log. 0.9.120
* v1.0, 2014-05-27, fix [#84][bug #84], unpublish when edge disconnect. 0.9.119
* v1.0, 2014-05-27, fix [#89][bug #89], config to /dev/null to disable ffmpeg log. 0.9.117
* v1.0, 2014-05-25, fix [#76][bug #76], allow edge vhost to add or remove. 0.9.114
* v1.0, 2014-05-24, Johnny contribute [ossrs.net](http://ossrs.net). karthikeyan start to translate wiki to English.
* v1.0, 2014-05-22, fix [#78][bug #78], st joinable thread must be stop by other threads, 0.9.113
* v1.0, 2014-05-22, support amf0 StrictArray(0x0a). 0.9.111.
* v1.0, 2014-05-22, support flv parser, add amf0 to librtmp. 0.9.110
* v1.0, 2014-05-22, fix [#74][bug #74], add tcUrl for http callback on_connect, 0.9.109
* v1.0, 2014-05-19, support http heartbeat, 0.9.107
* <strong>v1.0, 2014-05-18, [1.0 mainline3(0.9.105)][r1.0a3] released. 37594 lines.</strong>
* v1.0, 2014-05-18, support http api json, to PUT/POST. 0.9.105
* v1.0, 2014-05-17, fix [#72][bug #72], also need stream_id for send_and_free_message. 0.9.101
* v1.0, 2014-05-17, rename struct to class. 0.9.100
* v1.0, 2014-05-14, fix [#67][bug #67] pithy print, stage must has a age. 0.9.98
* v1.0, 2014-05-13, fix mem leak for delete[] SharedPtrMessage array. 0.9.95
* v1.0, 2014-05-12, refine the kbps calc module. 0.9.93
* v1.0, 2014-05-12, fix bug [#64][bug #64]: install_dir=DESTDIR+PREFIX
* v1.0, 2014-05-08, fix [#36][bug #36]: never directly use \*(int32_t\*) for arm.
* v1.0, 2014-05-08, fix [#60][bug #60]: support aggregate message
* v1.0, 2014-05-08, fix [#59][bug #59], edge support FMS origin server. 0.9.92
* v1.0, 2014-05-06, fix [#50][bug #50], ubuntu14 build error.
* v1.0, 2014-05-04, support mips linux.
* v1.0, 2014-04-30, fix bug [#34][bug #34]: convert signal to io thread. 0.9.85
* v1.0, 2014-04-29, refine RTMP protocol completed, to 0.9.81
* <strong>v1.0, 2014-04-28, [1.0 mainline2(0.9.79)][r1.0a2] released. 35255 lines.</strong>
* v1.0, 2014-04-28, support full edge RTMP server. 0.9.79
* v1.0, 2014-04-27, support basic edge(play/publish) RTMP server. 0.9.78
* v1.0, 2014-04-25, add donation page. 0.9.76
* v1.0, 2014-04-21, support android app to start srs for internal edge. 0.9.72
* v1.0, 2014-04-19, support tool over srs-librtmp to ingest flv/rtmp. 0.9.71
* v1.0, 2014-04-17, support dvr(record live to flv file for vod). 0.9.69
* v1.0, 2014-04-11, add speex1.2 to transcode flash encoder stream. 0.9.58
* v1.0, 2014-04-10, support reload ingesters(add/remov/update). 0.9.57
* <strong>v1.0, 2014-04-07, [1.0 mainline(0.9.55)][r1.0a0] released. 30000 lines.</strong>
* v1.0, 2014-04-07, support [ingest][v1_CN_SampleIngest] file/stream/device.
* v1.0, 2014-04-05, support [http api][v3_CN_HTTPApi] and [http server][v2_CN_HTTPServer].
* v1.0, 2014-04-03, implements http framework and api/v1/version.
* v1.0, 2014-03-30, fix bug for st detecting epoll failed, force st to use epoll.
* v1.0, 2014-03-29, add wiki [Performance for RaspberryPi][v1_CN_RaspberryPi].
* v1.0, 2014-03-29, add release binary package for raspberry-pi. 
* v1.0, 2014-03-26, support RTMP ATC for HLS/HDS to support backup(failover).
* v1.0, 2014-03-23, support daemon, default start in daemon.
* v1.0, 2014-03-22, support make install/install-api and uninstall.
* v1.0, 2014-03-22, add ./etc/init.d/srs, refine to support make clean then make.
* v1.0, 2014-03-21, write pid to ./objs/srs.pid.
* v1.0, 2014-03-20, refine hls code, support pure audio HLS.
* v1.0, 2014-03-19, add vn/an for FFMPEG to drop video/audio for radio stream.
* v1.0, 2014-03-19, refine handshake, client support complex handshake, add utest.
* v1.0, 2014-03-16, fix bug on arm of st, the sp change from 20 to 8, for respberry-pi, @see [commit][p22]
* v1.0, 2014-03-16, support ARM([debian armhf, v7cpu][v1_CN_SrsLinuxArm]) with rtmp/ssl/hls/librtmp.
* v1.0, 2014-03-12, finish utest for amf0 codec.
* v1.0, 2014-03-06, add gperftools for mem leak detect, mem/cpu profile.
* v1.0, 2014-03-04, add gest framework for utest, build success.
* v1.0, 2014-03-02, add wiki [srs-librtmp][v3_CN_SrsLibrtmp], [SRS for arm][v1_CN_SrsLinuxArm], [product][v1_CN_Product]
* v1.0, 2014-03-02, srs-librtmp, client publish/play library like librtmp.
* v1.0, 2014-03-01, modularity, extract core/kernel/rtmp/app/main module.
* v1.0, 2014-02-28, support arm build(SRS/ST), add ssl to 3rdparty package.
* v1.0, 2014-02-28, add wiki [BuildArm][v3_CN_Build], [FFMPEG][v3_CN_FFMPEG], [Reload][v1_CN_Reload]
* v1.0, 2014-02-27, add wiki [LowLatency][v3_CN_LowLatency], [HTTPCallback][v3_CN_HTTPCallback], [ServerSideScript][v1_CN_ServerSideScript], [IDE][v2_CN_IDE]
* v1.0, 2014-01-19, add wiki [DeliveryHLS][v3_CN_DeliveryHLS]
* v1.0, 2014-01-12, add wiki [HowToAskQuestion][v1_CN_HowToAskQuestion], [RtmpUrlVhost][v1_CN_RtmpUrlVhost]
* v1.0, 2014-01-11, fix jw/flower player pause bug, which send closeStream actually.
* v1.0, 2014-01-05, add wiki [Build][v3_CN_Build], [Performance][v1_CN_Performance], [Forward][v3_CN_Forward]
* v1.0, 2014-01-01, change listen(512), chunk-size(60000), to improve performance.
* v1.0, 2013-12-27, merge from wenjie, the bandwidth test feature.
* <strong>v0.9, 2013-12-25, [v0.9][r0.9] released. 20926 lines.</strong>
* v0.9, 2013-12-25, fix the bitrate bug(in Bps), use enhanced microphone.
* v0.9, 2013-12-22, demo video meeting or chat(SRS+cherrypy+jquery+bootstrap).
* v0.9, 2013-12-22, merge from wenjie, support banwidth test.
* v0.9, 2013-12-22, merge from wenjie: support set chunk size at vhost level
* v0.9, 2013-12-21, add [players][player] for play and publish.
* v0.9, 2013-12-15, ensure the HLS(ts) is continous when republish stream.
* v0.9, 2013-12-15, fix the hls reload bug, feed it the sequence header.
* v0.9, 2013-12-15, refine protocol, use int64_t timestamp for ts and jitter.
* v0.9, 2013-12-15, support set the live queue length(in seconds), drop when full.
* v0.9, 2013-12-15, fix the forwarder reconnect bug, feed it the sequence header.
* v0.9, 2013-12-15, support reload the hls/forwarder/transcoder.
* v0.9, 2013-12-14, refine the thread model for the retry threads.
* v0.9, 2013-12-10, auto install depends tools/libs on centos/ubuntu.
* <strong>v0.8, 2013-12-08, [v0.8][r0.8] released. 19186 lines.</strong>
* v0.8, 2013-12-08, support [http hooks][v3_CN_HTTPCallback]: on_connect/close/publish/unpublish/play/stop.
* v0.8, 2013-12-08, support multiple http hooks for a event.
* v0.8, 2013-12-07, support http callback hooks, on_connect.
* v0.8, 2013-12-07, support network based cli and json result, add CherryPy 3.2.4.
* v0.8, 2013-12-07, update http/hls/rtmp load test tool [SB][srs-bench], use SRS rtmp sdk.
* v0.8, 2013-12-06, support max_connections, drop if exceed.
* v0.8, 2013-12-05, support log_dir, write ffmpeg log to file.
* v0.8, 2013-12-05, fix the forward/hls/encoder bug.
* <strong>v0.7, 2013-12-03, [v0.7][r0.7] released. 17605 lines.</strong>
* v0.7, 2013-12-01, support dead-loop detect for forwarder and transcoder.
* v0.7, 2013-12-01, support all ffmpeg filters and params.
* v0.7, 2013-11-30, support live stream transcoder by ffmpeg.
* v0.7, 2013-11-30, support --with/without -ffmpeg, build ffmpeg-2.1.
* v0.7, 2013-11-30, add ffmpeg-2.1, x264-core138, lame-3.99.5, libaacplus-2.0.2.
* <strong>v0.6, 2013-11-29, [v0.6][r0.6] released. 16094 lines.</strong>
* v0.6, 2013-11-29, add performance summary, 1800 clients, 900Mbps, CPU 90.2%, 41MB.
* v0.6, 2013-11-29, support forward stream to other edge server.
* v0.6, 2013-11-29, support forward stream to other origin server.
* v0.6, 2013-11-28, fix memory leak bug, aac decode bug.
* v0.6, 2013-11-27, support --with or --without -hls and -ssl options.
* v0.6, 2013-11-27, support AAC 44100HZ sample rate for iphone, adjust the timestamp.
* <strong>v0.5, 2013-11-26, [v0.5][r0.5] released. 14449 lines.</strong>
* v0.5, 2013-11-24, support HLS(m3u8), fragment and window.
* v0.5, 2013-11-24, support record to ts file for HLS.
* v0.5, 2013-11-21, add ts_info tool to demux ts file.
* v0.5, 2013-11-16, add rtmp players(OSMF/jwplayer5/jwplayer6).
* <strong>v0.4, 2013-11-10, [v0.4][r0.4] released. 12500 lines.</strong>
* v0.4, 2013-11-10, support config and reload the pithy print.
* v0.4, 2013-11-09, support reload config(vhost and its detail).
* v0.4, 2013-11-09, support reload config(listen and chunk_size) by SIGHUP(1).
* v0.4, 2013-11-09, support longtime(>4.6hours) publish/play.
* v0.4, 2013-11-09, support config the chunk_size.
* v0.4, 2013-11-09, support pause for live stream.
* <strong>v0.3, 2013-11-04, [v0.3][r0.3] released. 11773 lines.</strong>
* v0.3, 2013-11-04, support refer/play-refer/publish-refer.
* v0.3, 2013-11-04, support vhosts specified config.
* v0.3, 2013-11-02, support listen multiple ports.
* v0.3, 2013-11-02, support config file in nginx-conf style.
* v0.3, 2013-10-29, support pithy print log message specified by stage.
* v0.3, 2013-10-28, support librtmp without extended-timestamp in 0xCX chunk packet.
* v0.3, 2013-10-27, support cache last gop for client fast startup.
* <strong>v0.2, 2013-10-25, [v0.2][r0.2] released. 10125 lines.</strong>
* v0.2, 2013-10-25, support flash publish.
* v0.2, 2013-10-25, support h264/avc codec by rtmp complex handshake.
* v0.2, 2013-10-24, support time jitter detect and correct algorithm
* v0.2, 2013-10-24, support decode codec type to cache the h264/avc sequence header.
* <strong>v0.1, 2013-10-23, [v0.1][r0.1] released. 8287 lines.</strong>
* v0.1, 2013-10-23, support basic amf0 codec, simplify the api using c-style api.
* v0.1, 2013-10-23, support shared ptr msg for zero memory copy.
* v0.1, 2013-10-22, support vp6 codec with rtmp protocol specified simple handshake.
* v0.1, 2013-10-20, support multiple flash client play live streaming.
* v0.1, 2013-10-20, support FMLE/FFMPEG publish live streaming.
* v0.1, 2013-10-18, support rtmp message2chunk protocol(send\_message).
* v0.1, 2013-10-17, support rtmp chunk2message protocol(recv\_message).

## Releases

* 2020-01-21, [Release v3.0-a9][r3.0a9], 3.0 alpha9, 3.0.105, 121577 lines.
* 2020-01-10, [Release v3.0-a8][r3.0a8], 3.0 alpha8, 3.0.97, 121555 lines.
* 2019-12-29, [Release v3.0-a7][r3.0a7], 3.0 alpha7, 3.0.90, 116356 lines.
* 2019-12-26, [Release v3.0-a6][r3.0a6], 3.0 alpha6, 3.0.85, 116056 lines.
* 2019-12-19, [Release v3.0-a5][r3.0a5], 3.0 alpha5, 3.0.75, 115362 lines.
* 2019-12-13, [Release v3.0-a4][r3.0a4], 3.0 alpha4, 3.0.71, 112928 lines.
* 2019-11-30, [Release v3.0-a3][r3.0a3], 3.0 alpha3, 3.0.67, 110864 lines.
* 2019-11-30, [Release v3.0-a2][r3.0a2], 3.0 alpha2, 3.0.66, 110831 lines.
* 2019-10-07, [Release v3.0-a1][r3.0a1], 3.0 alpha1, 3.0.60, 107962 lines.
* 2019-10-04, [Release v3.0-a0][r3.0a0], 3.0 alpha0, 3.0.56, 107946 lines.
* 2017-03-03, [Release v2.0-r0][r2.0r0], 2.0 release0, 2.0.234, 86373 lines.
* 2016-11-13, [Release v2.0-b3][r2.0b3], 2.0 beta3, 2.0.223, 86685 lines.
* 2016-11-09, [Release v2.0-b2][r2.0b2], 2.0 beta2, 2.0.221, 86691 lines.
* 2016-09-09, [Release v2.0-b1][r2.0b1], 2.0 beta1, 2.0.215, 89941 lines.
* 2016-08-06, [Release v2.0-b0][r2.0b0], 2.0 beta0, 2.0.210, 89704 lines.
* 2015-12-23, [Release v2.0-a3][r2.0a3], 2.0 alpha3, 2.0.205, 89544 lines.
* 2015-10-08, [Release v2.0-a2][r2.0a2], 2.0 alpha2, 2.0.195, 89358 lines.
* 2015-09-14, [Release v2.0-a1][r2.0a1], 2.0 alpha1, 2.0.189, 89269 lines.
* 2015-08-23, [Release v2.0-a0][r2.0a0], 2.0 alpha0, 2.0.185, 89022 lines.
* 2015-05-23, [Release v1.0-r4][r1.0r4], bug fixed, 1.0.32, 59509 lines.
* 2015-03-19, [Release v1.0-r3][r1.0r3], bug fixed, 1.0.30, 59511 lines.
* 2015-02-12, [Release v1.0-r2][r1.0r2], bug fixed, 1.0.27, 59507 lines.
* 2015-01-15, [Release v1.0-r1][r1.0r1], bug fixed, 1.0.21, 59472 lines.
* 2014-12-05, [Release v1.0-r0][r1.0r0], all bug fixed, 1.0.10, 59391 lines.
* 2014-10-09, [Release v0.9.8][r1.0b0], all bug fixed, 1.0.0, 59316 lines.
* 2014-08-03, [Release v0.9.7][r1.0a7], config utest, all bug fixed. 57432 lines.
* 2014-07-13, [Release v0.9.6][r1.0a6], core/kernel/rtmp utest, refine bandwidth(as/js/srslibrtmp library). 50029 lines.
* 2014-06-27, [Release v0.9.5][r1.0a5], refine perf 3k+ clients, edge token traverse, 30days online. 41573 lines.
* 2014-05-28, [Release v0.9.4][r1.0a4], support heartbeat, tracable log, fix mem leak and bugs. 39200 lines.
* 2014-05-18, [Release v0.9.3][r1.0a3], support mips, fms origin, json(http-api). 37594 lines.
* 2014-04-28, [Release v0.9.2][r1.0a2], support [dvr][v3_CN_DVR], android, [edge][v3_CN_Edge]. 35255 lines.
* 2014-04-07, [Release v0.9.1][r1.0a0], support [arm][v1_CN_SrsLinuxArm], [init.d][v1_CN_LinuxService], http [server][v2_CN_HTTPServer]/[api][v3_CN_HTTPApi], [ingest][v1_CN_SampleIngest]. 30000 lines.
* 2013-12-25, [Release v0.9.0][r0.9], support bandwidth test, player/encoder/chat [demos][v1_CN_SampleDemo]. 20926 lines.
* 2013-12-08, [Release v0.8.0][r0.8], support [http hooks callback][v3_CN_HTTPCallback], update [SB][srs-bench]. 19186 lines.
* 2013-12-03, [Release v0.7.0][r0.7], support [live stream transcoding][v3_CN_FFMPEG]. 17605 lines.
* 2013-11-29, [Release v0.6.0][r0.6], support [forward][v3_CN_Forward] stream to origin/edge. 16094 lines.
* 2013-11-26, [Release v0.5.0][r0.5], support [HLS(m3u8)][v3_CN_DeliveryHLS], fragment and window. 14449 lines.
* 2013-11-10, [Release v0.4.0][r0.4], support [reload][v1_CN_Reload] config, pause, longtime publish/play. 12500 lines.
* 2013-11-04, [Release v0.3.0][r0.3], support [vhost][v1_CN_RtmpUrlVhost], refer, gop cache, listen multiple ports. 11773 lines.
* 2013-10-25, [Release v0.2.0][r0.2], support [rtmp][v1_CN_RTMPHandshake] flash publish, h264, time jitter correct. 10125 lines.
* 2013-10-23, [Release v0.1.0][r0.1], support [rtmp FMLE/FFMPEG publish][v1_CN_DeliveryRTMP], vp6. 8287 lines.
* 2013-10-17, Created.

## Compare

Comparing with other media servers, SRS is much better and stronger, for details please read Product([CN][v1_CN_Compare]/[EN][v1_EN_Compare]).

<a name="stream-delivery"></a>
**Stream Delivery**

|   Feature     |   SRS     |   NGINX   | CRTMPD    | FMS       |   WOWZA   |
|   ----------- |   ------- |   -----   | --------- | --------  |   ------  |
|   RTMP        |   Stable  |   Stable  |   Stable  |   Stable  |   Stable  |
|   HLS         |   Stable  |   Stable  |   X       |   Stable  |   Stable  |
|   HTTP FLV    |   Stable  |   X       |   X       |   X       |   X       |
|   HLS(aonly)  |   Stable  |   X       |   X       |   Stable  |   Stable  |
|   HDS         | Experiment|   X       |   X       |   Stable  |   Stable  |
|   MPEG-DASH   | Experiment|   X       |   X       |   X       |   X       |
|   HTTP Server |   Stable  |   Stable  |   X       |   X       |   Stable  |

<a name="cluster"></a>
**Cluster**

|   Feature     |   SRS     |   NGINX   | CRTMPD    | FMS       |   WOWZA   |
|   ----------- |   ------- |   -----   | --------- | --------  |   ------  |
|   RTMP Edge   |   Stable  |   X       |   X       |   Stable  |   X       |
|   RTMP Backup |   Stable  |   X       |   X       |   X       |   X       |
|   VHOST       |   Stable  |   X       |   X       |   Stable  |   Stable  |
|   Reload      |   Stable  |   X       |   X       |   X       |   X       |
|   Forward     |   Stable  |   X       |   X       |   X       |   X       |
|   ATC         |   Stable  |   X       |   X       |   X       |   X       |
|   Docker      |   Stable  |   X       |   X       |   X       |   X       |

<a name="stream-service"></a>
**Stream Service**

|   Feature     |   SRS     |   NGINX   | CRTMPD    | FMS       |   WOWZA   |
|   ----------- |   ------- |   -----   | --------- | --------  |   ------  |
|   DVR         |   Stable  |   Stable  |   X       |   X       |   Stable  |
|   DVR API     |   Stable  |   Stable  |   X       |   X       |   X       |
|   DVR MP4     |   Stable  |   X       |   X       |   X       |   X       |
|   EXEC        |   Stable  |   Stable  |   X       |   X       |   X       |
|   Transcode   |   Stable  |   X       |   X       |   X       |   Stable  |
|   HTTP API    |   Stable  |   Stable  |   X       |   X       |   Stable  |
| HTTP RAW API  |   Stable  |   X       |   X       |   X       |   X       |
|   HTTP hooks  |   Stable  |   X       |   X       |   X       |   X       |
|   GopCache    |   Stable  |   X       |   X       |   Stable  |   X       |
|   Security    |   Stable  |   Stable  |   X       |   X       |   Stable  |
| Token Traverse|   Stable  |   X       |   X       |   Stable  |   X       |

<a name="efficiency"></a>
**Efficiency**

|   Feature     |   SRS     |   NGINX   | CRTMPD    | FMS       |   WOWZA   |
|   ----------- |   ------- |   -----   | --------- | --------  |   ------  |
|   Concurrency |   7.5k    |   3k      |   2k      |   2k      |   3k      |
|MultipleProcess| Experiment|   Stable  |   X       |   X       |   X       |
|   RTMP Latency|   0.1s    |   3s      |   3s      |   3s      |   3s      |
|   HLS Latency |   10s     |   30s     |   X       |   30s     |   30s     |

<a name="stream-caster"></a>
**Stream Caster**

|   Feature     |   SRS     |   NGINX   | CRTMPD    | FMS       |   WOWZA   |
|   ----------- |   ------- |   -----   | --------- | --------  |   ------  |
|   Ingest      |   Stable  |   X       |   X       |   X       |   X       |
|   Push MPEGTS | Experiment|   X       |   X       |   X       |   Stable  |
|   Push RTSP   | Experiment|   X       |   Stable  |   X       |   Stable  |
| Push HTTP FLV | Experiment|   X       |   X       |   X       |   X       |

<a name="debug-system"></a>
**Debug System**

|   Feature     |   SRS     |   NGINX   | CRTMPD    | FMS       |   WOWZA   |
|   ----------- |   ------- |   -----   | --------- | --------  |   ------  |
|   BW check    |   Stable  |   X       |   X       |   X       |   X       |
| Tracable Log  |   Stable  |   X       |   X       |   X       |   X       |

<a name="docs"></a>
**Docs**

|   Feature     |   SRS     |   NGINX   | CRTMPD    | FMS       |   WOWZA   |
|   ----------- |   ------- |   -----   | --------- | --------  |   ------  |
|   Demos       |   Stable  |   X       |   X       |   X       |   X       |
|   WIKI(EN+CN) |   Stable  |  EN only  |   X       |   X       |   Stable  |

<a name="others"></a>
**Others** 

|   Feature     |   SRS     |   NGINX   | CRTMPD    | FMS       |   WOWZA   |
|   ----------- |   ------- |   -----   | --------- | --------  |   ------  |
|   ARM/MIPS    |   Stable  |   Stable  |   X       |   X       |   X       |
| Client Library|   Stable  |   X       |   X       |   X       |   X       |

Remark:

1. Concurrency: We only benchmark the concurrency of single process.
1. MultipleProcess: SRS supports multiple processes by [go-oryx][oryx].
1. HLS aonly: HLS supports audio only mode without video stream.
1. BW check: The bandwidth check feature is used to detect the bandwidth between server and client.
1. Security: The security includes access control, token authentication and referer check.
1. Reload: SRS and Nginx supports reload, but nginx-rtmp doesn't.

## Performance

The performance benchmark data and corelative commits are listed here.

* See also: [Performance for x86/x64 Test Guide][v1_CN_Performance].
* See also: [Performance for RaspberryPi][v1_CN_RaspberryPi].
* For multiple processes performance, read [#775: REUSEPORT][bug #775] or OriginCluster([CN][v3_EN_OriginCluster]/[EN][v3_EN_OriginCluster]) or [go-oryx][oryx].

<a name="play-rtmp-benchmark"></a>
**Play RTMP benchmark**

The data for playing RTMP was benchmarked by [SB][srs-bench]:


|   Update      |    SRS    |    Clients    |     Type      |    CPU    |  Memory   | Commit        |
| ------------- | --------- | ------------- | ------------- | --------- | --------  | ------------  |
|   2013-11-28  |   0.5.0   |   1.8k(1800)  |   players     |   90%     |   41M     |   -           |
|   2014-07-12  |   0.9.156 |   1.8k(1800)  |   players     |   68%     |   38MB    |   -           |
|   2014-07-12  |   0.9.156 |   2.7k(2700)  |   players     |   89%     |   61MB    |   [code][p6]  |
|   2014-11-11  |   1.0.5   |   2.7k(2700)  |   players     |   85%     |   66MB    |   -           |
|   2014-11-11  |   2.0.12  |   2.7k(2700)  |   players     |   85%     |   66MB    |   -           |
|   2014-11-12  |   2.0.14  |   2.7k(2700)  |   players     |   69%     |   59MB    |   -           |
|   2014-11-12  |   2.0.14  |   3.5k(3500)  |   players     |   95%     |   78MB    |   [code][p7]  |
|   2014-11-13  |   2.0.15  |   6.0k(6000)  |   players     |   82%     |   203MB   |   [code][p8]  |
|   2014-11-22  |   2.0.30  |   7.5k(7500)  |   players     |   87%     |   320MB   |   [code][p9]  |
|   2014-12-05  |   2.0.55  |   8.0k(8000)  |   players     |   89%     |   360MB   |   [code][p10] |
|   2014-12-05  |   2.0.57  |   9.0k(9000)  |   players     |   90%     |   468MB   |   [code][p11] |
|   2014-12-07  |   2.0.67  |   10k(10000)  |   players     |   95%     |   656MB   |   [code][p12] |

<a name="publish-rtmp-benchmark"></a>
**Publish RTMP benchmark**

The data for publishing RTMP was benchmarked by [SB][srs-bench]:

|   Update      |    SRS    |    Clients    |     Type      |    CPU    |  Memory   | Commit        |
| ------------- | --------- | ------------- | ------------- | --------- | --------  | ------------  |
|   2014-12-03  |   1.0.10  |   1.2k(1200)  |   publishers  |   96%     |   43MB    |   -           |
|   2014-12-03  |   2.0.12  |   1.2k(1200)  |   publishers  |   96%     |   43MB    |   -           |
|   2014-12-03  |   2.0.47  |   1.2k(1200)  |   publishers  |   84%     |   76MB    |   [code][p1]  |
|   2014-12-03  |   2.0.47  |   1.4k(1400)  |   publishers  |   95%     |   140MB   |   -           |
|   2014-12-03  |   2.0.48  |   1.4k(1400)  |   publishers  |   95%     |   140MB   |   [code][p2]  |
|   2014-12-04  |   2.0.49  |   1.4k(1400)  |   publishers  |   68%     |   144MB   |   -           |
|   2014-12-04  |   2.0.49  |   2.5k(2500)  |   publishers  |   95%     |   404MB   |   [code][p3]  |
|   2014-12-04  |   2.0.51  |   2.5k(2500)  |   publishers  |   91%     |   259MB   |   [code][p4]  |
|   2014-12-04  |   2.0.52  |   4.0k(4000)  |   publishers  |   80%     |   331MB   |   [code][p5]  |

<a name="play-http-flv-benchmark"></a>
**Play HTTP FLV benchmark**

The data for playing HTTP FLV was benchmarked by [SB][srs-bench]:


|   Update      |    SRS    |    Clients    |     Type      |    CPU    |  Memory   | Commit        |
| ------------- | --------- | ------------- | ------------- | --------- | --------  | ------------  |
|   2014-05-24  |   2.0.167 |   1.0k(1000)  |   players     |   82%     |   86MB    |   -           |
|   2014-05-24  |   2.0.168 |   2.3k(2300)  |   players     |   92%     |   276MB   |   [code][p17] |
|   2014-05-24  |   2.0.169 |   3.0k(3000)  |   players     |   94%     |   188MB   |   [code][p18] |
|   2014-05-24  |   2.0.170 |   3.0k(3000)  |   players     |   89%     |   96MB    |   [code][p19] |
|   2014-05-25  |   2.0.171 |   6.0k(6000)  |   players     |   84%     |   297MB   |   [code][p20] |

<a name="latency-benchmark"></a>
**Latency benchmark**

The latency between encoder and player with realtime config([CN][v3_CN_LowLatency], [EN][v3_EN_LowLatency]):
|   

|   Update      |    SRS    |    VP6    |  H.264    |  VP6+MP3  | H.264+MP3 |
| ------------- | --------- | --------- | --------- | --------- | --------  |
|   2014-12-03  |   1.0.10  |   0.4s    |   0.4s    |   0.9s    |   1.2s    |
|   2014-12-12  |   2.0.70  |[0.1s][p13]|[0.4s][p14]|   1.0s    |   0.9s    |
|   2014-12-16  |   2.0.72  |   0.1s    |   0.4s    |[0.8s][p15]|[0.6s][p16]|

> 2018-08-05, [c45f72e](https://github.com/ossrs/srs/commit/c45f72ef7bac9c7cf85b9125fc9e3aafd53f396f), Refine HTTP-FLV latency, support realtime mode. 2.0.252

We used FMLE as encoder for benchmark. The latency of server was 0.1s+, 
and the bottleneck was the encoder. For more information, read 
[bug #257][bug #257-c0].

<a name="hls-overhead"></a>
**HLS overhead**

About the overhead of HLS overhead, we compared FFMPEG and SRS.

| Bitrate   |   Duration    |   FLV(KB)     |   HLS(KB)     |   Overhead    |
| -------   |   --------    |   -------     |   --------    |   ---------   |
| 275kbps   |   600s        |   11144       |   12756       |   14.46%      |
| 260kbps   |   1860s       |   59344       |   68004       |   14.59%      |
| 697kbps   |   60s         |   5116        |   5476        |   7.03%       |
| 565kbps   |   453s        |   31316       |   33544       |   7.11%       |
| 565kbps   |   1813s       |   125224      |   134140      |   7.12%       |
| 861kbps   |   497s        |   52316       |   54924       |   4.98%       |
| 857kbps   |   1862s       |   195008      |   204768      |   5.00%       |
| 1301kbps  |   505s        |   80320       |   83676       |   4.17%       |
| 1312kbps  |   1915s       |   306920      |   319680      |   4.15%       |
| 2707kbps  |   600s        |   198356      |   204560      |   3.12%       |
| 2814kbps  |   1800s       |   618456      |   637660      |   3.10%       |
| 2828kbps  |   60s         |   20716       |   21356       |   3.08%       |
| 2599kbps  |   307s        |   97580       |   100672      |   3.16%       |
| 2640kbps  |   1283s       |   413880      |   426912      |   3.14%       |
| 5254kbps  |   71s         |   45832       |   47056       |   2.67%       |
| 5147kbps  |   370s        |   195040      |   200280      |   2.68%       |
| 5158kbps  |   1327s       |   835664      |   858092      |   2.68%       |

The HLS overhead is calc by: (HLS - FLV) / FLV * 100%.

The overhead should be larger than this benchmark(48kbps audio is best overhead), for we fix the [#512][bug #512].

## Architecture

SRS always use the simplest architecture to solve complex domain problems.

* System arch: the system structure and arch.
* Modularity arch: the main modularity of SRS.
* Stream arch: the stream dispatch arch of SRS.

## System Architecture

```
+------------------------------------------------------+
|                    Application                       |
|            Origin/Edge/HTTP-FLV/StreamCaster         |
+---------------+---------------+-----------+----------+
|   RAW API/    |     EXEC/     |  DVR/HLS  | FLV/TS/  |
|   API/hook    |   Transcoder  |  HDS/DASH | AMF0/JSON|
+---------------+---------------+-----------+ RTMP/RTSP|
|  http-parser  |  FFMPEG/x264  |  NGINX/ts | protocol |
+---------------+---------------+-----------+----------+
|              Network(state-threads)                  |
+------------------------------------------------------+
|    All Linux/Unix(RHEL,CentOS,Ubuntu,Fedora...)      |
+------------------------------------------------------+
```

## Modularity Architecture

```
+------------------------------------------------------+
|    SRS server    |   Programs in Main or Research    |
+------------------------------------------------------+
|  App(For SRS)    | Modules(1) |   research/librtmp   |
+------------------------------------------------------+
|    Service(C/S apps over ST)  | Libs(Export librtmp) |
+------------------------------------------------------+
|   Protocol Stack(RTMP/HTTP/RTSP/JSON/AMF/Format)     |
+------------------------------------------------------+
|      Kernel(File, Codec, Stream, LB services)        |
+------------------------------------------------------+
|         Core(Macros and very low-level APIs)         |
+------------------------------------------------------+
```

Remark:

1. Modules: SRS supports code-level modularity, read [modules][modules].

## Stream Architecture

```
+---------+              +----------+
| Publish |              |  Deliver |
+---|-----+              +----|-----+
+----------------------+-------------------------+----------------+
|     Input            | SRS(Simple RTMP Server) |     Output     |
+----------------------+-------------------------+----------------+
|                      |   +-> DASH -------------+-> DASH player  |
|    Encoder(1)        |   +-> RTMP/HDS  --------+-> Flash player |
|  (FMLE,FFMPEG, -rtmp-+->-+-> HLS/HTTP ---------+-> M3U8 player  |
|  Flash,XSPLIT,       |   +-> FLV/MP3/Aac/Ts ---+-> HTTP player  |
|  ......)             |   +-> Fowarder ---------+-> RTMP server  |
|                      |   +-> Transcoder -------+-> RTMP server  |
|                      |   +-> EXEC(5) ----------+-> External app |
|                      |   +-> DVR --------------+-> FLV file     |
|                      |   +-> BandwidthTest ----+-> Flash        |
+----------------------+                         |                |
|  MediaSource(2)      |                         |                |
|  (RTSP,FILE,         |                         |                |
|   HTTP,HLS,   --pull-+->-- Ingester(3) -(rtmp)-+-> SRS          |
|   Device,            |                         |                |
|   ......)            |                         |                |
+----------------------+                         |                |
|  MediaSource(2)      |                         |                |
|  (RTSP,FILE,         |                         |                |
|   HTTP,HLS,   --push-+->-- Streamer(4) -(rtmp)-+-> SRS          |
|   Device,            |                         |                |
|   ......)            |                         |                |
+----------------------+-------------------------+----------------+

```

Remark:

1. Encoder: Encoder pushs RTMP stream to SRS.
1. MediaSource: Supports any media source, ingesting by ffmpeg.
1. Ingester: Forks a ffmpeg(or other tools) to ingest as rtmp to SRS, please read [Ingest][v1_CN_Ingest].
1. Streamer: Remuxs other protocols to RTMP, please read [Streamer][v2_CN_Streamer].
1. EXEC: Like NGINX-RTMP, EXEC forks external tools for events, please read [ng-exec][v3_CN_NgExec].

## AUTHORS

There are two types of people that have contributed to the SRS project:

* AUTHORS: Contribute important features. Names of all authors responsed in NetConnection.connect and metadata. 
* CONTRIBUTORS: Submit patches, report bugs, add translations, help answer newbie questions, and generally make SRS much better.

About all AUTHORS and CONTRIBUTORS, read [AUTHORS.txt][authors].

A big THANK YOU goes to:

* All friends of SRS for [big supports][bigthanks].
* Genes amd Mabbott for creating [st][st]([state-threads][st2]).
* Michael Talyanksy for introducing us to use st.
* Roman Arutyunyan for creating [nginx-rtmp][nginx-rtmp] for SRS to refer to. 
* Joyent for creating [http-parser][http-parser] for http-api for SRS.
* Igor Sysoev for creating [nginx][nginx] for SRS to refer to.
* [FFMPEG][FFMPEG] and [libx264][libx264] group for SRS to use as transcoder.
* Guido van Rossum for creating Python for api-server for SRS.

## Mirrors

OSChina: [https://gitee.com/winlinvip/srs.oschina][oschina], the GIT usage([CN][v1_CN_Git], [EN][v1_EN_Git])

```
git clone https://gitee.com/winlinvip/srs.oschina.git
```

> Remark: For users in China, recomment to use mirror from CSDN or OSChina, because they are much faster.

Github: [https://github.com/ossrs/srs][srs], the GIT usage([CN][v1_CN_Git], [EN][v1_EN_Git])

```
git clone https://github.com/ossrs/srs.git
```

Gitlab: [https://gitlab.com/winlinvip/srs-gitlab][gitlab], the GIT usage([CN][v1_CN_Git], [EN][v1_EN_Git])

```
git clone https://gitlab.com/winlinvip/srs-gitlab.git
```

## System Requirements

Supported operating systems and hardware:

* All Linux, both 32 and 64 bits
* Other OS, such as Windows, please use [docker][docker-srs3].

Beijing, 2013.10<br/>
Winlin


[p1]: https://github.com/ossrs/srs/commit/787ab674e38734ea8e0678101614fdcd84645dc8
[p2]: https://github.com/ossrs/srs/commit/f35ec2155b1408d528a9f37da7904c9625186bcf
[p3]: https://github.com/ossrs/srs/commit/29324fab469e0f7cef9ad04ffdbce832ac7dd9ff
[p4]: https://github.com/ossrs/srs/commit/f57801eb46c16755b173984b915a4166922df6a6
[p5]: https://github.com/ossrs/srs/commit/5589b13d2e216b91f97afb78ee0c011b2fccf7da
[p6]: https://github.com/ossrs/srs/commit/1ae3e6c64cc5cee90e6050c26968ebc3c18281be
[p7]: https://github.com/ossrs/srs/commit/8acd143a7a152885b815999162660fd4e7a3f247
[p8]: https://github.com/ossrs/srs/commit/cc6aca9ad55342a06440ce7f3b38453776b2b2d1
[p9]: https://github.com/ossrs/srs/commit/58136ec178e3d47db6c90a59875d7e40946936e5
[p10]: https://github.com/ossrs/srs/commit/58136ec178e3d47db6c90a59875d7e40946936e5
[p11]: https://github.com/ossrs/srs/commit/9ee138746f83adc26f0e236ec017f4d68a300004
[p12]: https://github.com/ossrs/srs/commit/1311b6fe6576fd7b9c6d299b0f8f2e8d202f4bf8
[p13]: https://github.com/ossrs/srs/commit/10297fab519811845b549a8af40a6bcbd23411e8
[p14]: https://github.com/ossrs/srs/commit/10297fab519811845b549a8af40a6bcbd23411e8
[p15]: https://github.com/ossrs/srs/commit/0d6b91039d408328caab31a1077d56a809b6bebc
[p16]: https://github.com/ossrs/srs/commit/0d6b91039d408328caab31a1077d56a809b6bebc
[p17]: https://github.com/ossrs/srs/commit/fc995473eb02c7cf64b5b212b456e11f34aa7984
[p18]: https://github.com/ossrs/srs/commit/960341b9b2b9646270ccfd113b4dd784d9826c73
[p19]: https://github.com/ossrs/srs/commit/4df19ba99a4e4d80cd89b304f9298d343497bec9
[p20]: https://github.com/ossrs/srs/commit/d12fc7fcc5b2e9e3c8ee5c7da01d0e41c8f8ca4a
[p21]: https://github.com/ossrs/srs/commit/87519aaae835199e5adb60c0ae2c1cd24939448c
[p22]: https://github.com/ossrs/srs/commit/5a4373d4835758188b9a1f03005cea0b6ddc62aa
[p23]: https://github.com/ossrs/srs/pull/239
[pr #558]: https://github.com/ossrs/srs/pull/558
[pr #559]: https://github.com/ossrs/srs/pull/559

[authors]: https://github.com/ossrs/srs/blob/develop/AUTHORS.txt
[bigthanks]: https://github.com/ossrs/srs/wiki/v1_CN_Product#bigthanks
[st]: https://github.com/winlinvip/state-threads
[st2]: http://sourceforge.net/projects/state-threads/
[state-threads]: http://sourceforge.net/projects/state-threads/
[nginx-rtmp]: https://github.com/arut/nginx-rtmp-module
[http-parser]: https://github.com/joyent/http-parser
[nginx]: http://nginx.org/
[FFMPEG]: http://ffmpeg.org/
[libx264]: http://www.videolan.org/
[srs]: https://github.com/ossrs/srs
[csdn]: https://code.csdn.net/winlinvip/srs-csdn
[oschina]: https://gitee.com/winlinvip/srs.oschina
[srs-dolphin]: https://github.com/ossrs/srs-dolphin
[oryx]: https://github.com/ossrs/go-oryx
[srs-bench]: https://github.com/ossrs/srs-bench
[srs-ngb]: https://github.com/ossrs/srs-ngb
[srs-librtmp]: https://github.com/ossrs/srs-librtmp
[gitlab]: https://gitlab.com/winlinvip/srs-gitlab
[console]: http://ossrs.net:1985/console
[player]: http://ossrs.net/players/srs_player.html
[modules]: https://github.com/ossrs/srs/blob/develop/trunk/modules/readme.txt
[docker-srs3]: https://github.com/ossrs/srs-docker#srs3
[docker-dev]: https://github.com/ossrs/srs-docker/tree/dev#usage

[v1_CN_Git]: https://github.com/ossrs/srs/wiki/v1_CN_Git
[v1_EN_Git]: https://github.com/ossrs/srs/wiki/v1_EN_Git
[v1_CN_SampleRTMP]: https://github.com/ossrs/srs/wiki/v1_CN_SampleRTMP
[v1_EN_SampleRTMP]: https://github.com/ossrs/srs/wiki/v1_EN_SampleRTMP
[v3_CN_SampleRTMPCluster]: https://github.com/ossrs/srs/wiki/v3_CN_SampleRTMPCluster
[v3_EN_SampleRTMPCluster]: https://github.com/ossrs/srs/wiki/v3_EN_SampleRTMPCluster
[v3_CN_SampleOriginCluster]: https://github.com/ossrs/srs/wiki/v3_CN_SampleOriginCluster
[v3_EN_SampleOriginCluster]: https://github.com/ossrs/srs/wiki/v3_EN_SampleOriginCluster
[v3_CN_SampleHLS]: https://github.com/ossrs/srs/wiki/v3_CN_SampleHLS
[v3_EN_SampleHLS]: https://github.com/ossrs/srs/wiki/v3_EN_SampleHLS
[v3_CN_SampleTranscode2HLS]: https://github.com/ossrs/srs/wiki/v3_CN_SampleTranscode2HLS
[v3_EN_SampleTranscode2HLS]: https://github.com/ossrs/srs/wiki/v3_EN_SampleTranscode2HLS
[v2_CN_SampleFFMPEG]: https://github.com/ossrs/srs/wiki/v2_CN_SampleFFMPEG
[v2_EN_SampleFFMPEG]: https://github.com/ossrs/srs/wiki/v2_EN_SampleFFMPEG
[v3_CN_SampleForward]: https://github.com/ossrs/srs/wiki/v3_CN_SampleForward
[v3_EN_SampleForward]: https://github.com/ossrs/srs/wiki/v3_EN_SampleForward
[v3_CN_SampleRealtime]: https://github.com/ossrs/srs/wiki/v3_CN_SampleRealtime
[v3_EN_SampleRealtime]: https://github.com/ossrs/srs/wiki/v3_EN_SampleRealtime
[v1_CN_SampleARM]: https://github.com/ossrs/srs/wiki/v1_CN_SampleARM
[v1_EN_SampleARM]: https://github.com/ossrs/srs/wiki/v1_EN_SampleARM
[v1_CN_SampleIngest]: https://github.com/ossrs/srs/wiki/v1_CN_SampleIngest
[v1_EN_SampleIngest]: https://github.com/ossrs/srs/wiki/v1_EN_SampleIngest
[v3_CN_SampleHTTP]: https://github.com/ossrs/srs/wiki/v3_CN_SampleHTTP
[v3_EN_SampleHTTP]: https://github.com/ossrs/srs/wiki/v3_EN_SampleHTTP
[v1_CN_SampleDemo]: https://github.com/ossrs/srs/wiki/v1_CN_SampleDemo
[v1_EN_SampleDemo]: https://github.com/ossrs/srs/wiki/v1_EN_SampleDemo
[v3_CN_OriginCluster]: https://github.com/ossrs/srs/wiki/v3_CN_OriginCluster
[v3_EN_OriginCluster]: https://github.com/ossrs/srs/wiki/v3_EN_OriginCluster
[v3_CN_SrsLibrtmp2]: https://github.com/ossrs/srs/wiki/v3_CN_SrsLibrtmp#publish-h264-raw-data
[v3_EN_SrsLibrtmp2]: https://github.com/ossrs/srs/wiki/v3_EN_SrsLibrtmp#publish-h264-raw-data
[v3_CN_REUSEPORT]: https://github.com/ossrs/srs/wiki/v3_CN_REUSEPORT
[v3_EN_REUSEPORT]: https://github.com/ossrs/srs/wiki/v3_EN_REUSEPORT
[v1_CN_Sample]: https://github.com/ossrs/srs/wiki/v1_CN_Sample
[v1_EN_Sample]: https://github.com/ossrs/srs/wiki/v1_EN_Sample
[v1_CN_Product]: https://github.com/ossrs/srs/wiki/v1_CN_Product
[v1_EN_Product]: https://github.com/ossrs/srs/wiki/v1_EN_Product
[v1-wiki-cn]: https://github.com/ossrs/srs/wiki/v1_CN_Home
[v1-wiki-en]: https://github.com/ossrs/srs/wiki/v1_EN_Home
[v2-wiki-cn]: https://github.com/ossrs/srs/wiki/v2_CN_Home
[v2-wiki-en]: https://github.com/ossrs/srs/wiki/v2_EN_Home
[v1_CN_Home]: https://github.com/ossrs/srs/wiki/v1_CN_Home
[v1_EN_Home]: https://github.com/ossrs/srs/wiki/v1_EN_Home
[v2_CN_Home]: https://github.com/ossrs/srs/wiki/v2_CN_Home
[v2_EN_Home]: https://github.com/ossrs/srs/wiki/v2_EN_Home
[v3_CN_Home]: https://github.com/ossrs/srs/wiki/v3_CN_Home
[v3_EN_Home]: https://github.com/ossrs/srs/wiki/v3_EN_Home
[donation0]: http://winlinvip.github.io/srs.release/donation/index.html
[donation1]: http://ossrs.net/srs.release/donation/index.html
[donation2]: http://ossrs.net/srs.release/donation/paypal.html
[donations]: https://github.com/ossrs/srs/blob/develop/DONATIONS.txt

[v1_CN_Compare]: https://github.com/ossrs/srs/wiki/v1_CN_Compare
[v1_EN_Compare]: https://github.com/ossrs/srs/wiki/v1_EN_Compare
[v3_CN_Build]: https://github.com/ossrs/srs/wiki/v3_CN_Build
[v3_EN_Build]: https://github.com/ossrs/srs/wiki/v3_EN_Build
[v1_CN_Performance]: https://github.com/ossrs/srs/wiki/v1_CN_Performance
[v1_EN_Performance]: https://github.com/ossrs/srs/wiki/v1_EN_Performance
[v1_CN_DeliveryRTMP]: https://github.com/ossrs/srs/wiki/v1_CN_DeliveryRTMP
[v1_EN_DeliveryRTMP]: https://github.com/ossrs/srs/wiki/v1_EN_DeliveryRTMP
[v3_CN_Edge]: https://github.com/ossrs/srs/wiki/v3_CN_Edge
[v3_EN_Edge]: https://github.com/ossrs/srs/wiki/v3_EN_Edge
[v1_CN_RtmpUrlVhost]: https://github.com/ossrs/srs/wiki/v1_CN_RtmpUrlVhost
[v1_EN_RtmpUrlVhost]: https://github.com/ossrs/srs/wiki/v1_EN_RtmpUrlVhost
[v1_CN_RTMPHandshake]: https://github.com/ossrs/srs/wiki/v1_CN_RTMPHandshake
[v1_EN_RTMPHandshake]: https://github.com/ossrs/srs/wiki/v1_EN_RTMPHandshake
[v2_CN_HTTPServer]: https://github.com/ossrs/srs/wiki/v2_CN_HTTPServer
[v2_EN_HTTPServer]: https://github.com/ossrs/srs/wiki/v2_EN_HTTPServer
[v3_CN_DeliveryHLS]: https://github.com/ossrs/srs/wiki/v3_CN_DeliveryHLS
[v3_EN_DeliveryHLS]: https://github.com/ossrs/srs/wiki/v3_EN_DeliveryHLS
[v3_CN_DeliveryHLS2]: https://github.com/ossrs/srs/wiki/v3_CN_DeliveryHLS#hlsaudioonly
[v3_EN_DeliveryHLS2]: https://github.com/ossrs/srs/wiki/v3_EN_DeliveryHLS#hlsaudioonly
[v1_CN_Reload]: https://github.com/ossrs/srs/wiki/v1_CN_Reload
[v1_EN_Reload]: https://github.com/ossrs/srs/wiki/v1_EN_Reload
[v3_CN_LowLatency2]: https://github.com/ossrs/srs/wiki/v3_CN_LowLatency#gop-cache
[v3_EN_LowLatency2]: https://github.com/ossrs/srs/wiki/v3_EN_LowLatency#gop-cache
[v3_CN_Forward]: https://github.com/ossrs/srs/wiki/v3_CN_Forward
[v3_EN_Forward]: https://github.com/ossrs/srs/wiki/v3_EN_Forward
[v3_CN_FFMPEG]: https://github.com/ossrs/srs/wiki/v3_CN_FFMPEG
[v3_EN_FFMPEG]: https://github.com/ossrs/srs/wiki/v3_EN_FFMPEG
[v3_CN_HTTPCallback]: https://github.com/ossrs/srs/wiki/v3_CN_HTTPCallback
[v3_EN_HTTPCallback]: https://github.com/ossrs/srs/wiki/v3_EN_HTTPCallback
[v1_CN_BandwidthTestTool]: https://github.com/ossrs/srs/wiki/v1_CN_BandwidthTestTool
[v1_EN_BandwidthTestTool]: https://github.com/ossrs/srs/wiki/v1_EN_BandwidthTestTool
[v1_CN_SampleDemo]: https://github.com/ossrs/srs/wiki/v1_CN_SampleDemo
[v1_EN_SampleDemo]: https://github.com/ossrs/srs/wiki/v1_EN_SampleDemo
[v3_CN_SrsLibrtmp]: https://github.com/ossrs/srs/wiki/v3_CN_SrsLibrtmp
[v3_EN_SrsLibrtmp]: https://github.com/ossrs/srs/wiki/v3_EN_SrsLibrtmp
[v1_CN_SrsLinuxArm]: https://github.com/ossrs/srs/wiki/v1_CN_SrsLinuxArm
[v1_EN_SrsLinuxArm]: https://github.com/ossrs/srs/wiki/v1_EN_SrsLinuxArm
[v1_CN_LinuxService]: https://github.com/ossrs/srs/wiki/v1_CN_LinuxService
[v1_EN_LinuxService]: https://github.com/ossrs/srs/wiki/v1_EN_LinuxService
[v3_CN_RTMP-ATC]: https://github.com/ossrs/srs/wiki/v3_CN_RTMP-ATC
[v3_EN_RTMP-ATC]: https://github.com/ossrs/srs/wiki/v3_EN_RTMP-ATC
[v3_CN_HTTPApi]: https://github.com/ossrs/srs/wiki/v3_CN_HTTPApi
[v3_EN_HTTPApi]: https://github.com/ossrs/srs/wiki/v3_EN_HTTPApi
[v1_CN_Ingest]: https://github.com/ossrs/srs/wiki/v1_CN_Ingest
[v1_EN_Ingest]: https://github.com/ossrs/srs/wiki/v1_EN_Ingest
[v3_CN_DVR]: https://github.com/ossrs/srs/wiki/v3_CN_DVR
[v3_EN_DVR]: https://github.com/ossrs/srs/wiki/v3_EN_DVR
[v1_CN_SrsLog]: https://github.com/ossrs/srs/wiki/v1_CN_SrsLog
[v1_EN_SrsLog]: https://github.com/ossrs/srs/wiki/v1_EN_SrsLog
[v3_CN_DRM2]: https://github.com/ossrs/srs/wiki/v3_CN_DRM#tokentraverse
[v3_EN_DRM2]: https://github.com/ossrs/srs/wiki/v3_EN_DRM#tokentraverse
[v3_CN_SampleHTTP]: https://github.com/ossrs/srs/wiki/v3_CN_SampleHTTP
[v3_EN_SampleHTTP]: https://github.com/ossrs/srs/wiki/v3_EN_SampleHTTP
[v2_CN_FlvVodStream]: https://github.com/ossrs/srs/wiki/v2_CN_FlvVodStream
[v2_EN_FlvVodStream]: https://github.com/ossrs/srs/wiki/v2_EN_FlvVodStream
[v3_CN_SrsLibrtmp2]: https://github.com/ossrs/srs/wiki/v3_CN_SrsLibrtmp#publish-h264-raw-data
[v3_EN_SrsLibrtmp2]: https://github.com/ossrs/srs/wiki/v3_EN_SrsLibrtmp#publish-h264-raw-data
[v3_CN_SrsLibrtmp3]: https://github.com/ossrs/srs/wiki/v3_CN_SrsLibrtmp#publish-audio-raw-stream
[v3_EN_SrsLibrtmp3]: https://github.com/ossrs/srs/wiki/v3_EN_SrsLibrtmp#publish-audio-raw-stream
[v2_CN_Security]: https://github.com/ossrs/srs/wiki/v2_CN_Security
[v2_EN_Security]: https://github.com/ossrs/srs/wiki/v2_EN_Security
[v2_CN_DeliveryHttpStream]: https://github.com/ossrs/srs/wiki/v2_CN_DeliveryHttpStream
[v2_EN_DeliveryHttpStream]: https://github.com/ossrs/srs/wiki/v2_EN_DeliveryHttpStream
[v2_CN_DeliveryHDS]: https://github.com/ossrs/srs/wiki/v2_CN_DeliveryHDS
[v2_EN_DeliveryHDS]: https://github.com/ossrs/srs/wiki/v2_EN_DeliveryHDS
[v2_CN_Streamer]: https://github.com/ossrs/srs/wiki/v2_CN_Streamer
[v2_EN_Streamer]: https://github.com/ossrs/srs/wiki/v2_EN_Streamer
[v2_CN_Streamer2]: https://github.com/ossrs/srs/wiki/v2_CN_Streamer#push-http-flv-to-srs
[v2_EN_Streamer2]: https://github.com/ossrs/srs/wiki/v2_EN_Streamer#push-http-flv-to-srs
[v3_CN_SampleHttpFlv]: https://github.com/ossrs/srs/wiki/v3_CN_SampleHttpFlv
[v3_EN_SampleHttpFlv]: https://github.com/ossrs/srs/wiki/v3_EN_SampleHttpFlv
[v3_CN_SampleHttpFlvCluster]: https://github.com/ossrs/srs/wiki/v3_CN_SampleHttpFlvCluster
[v3_EN_SampleHttpFlvCluster]: https://github.com/ossrs/srs/wiki/v3_EN_SampleHttpFlvCluster
[v3_CN_LowLatency]: https://github.com/ossrs/srs/wiki/v3_CN_LowLatency
[v3_EN_LowLatency]: https://github.com/ossrs/srs/wiki/v3_EN_LowLatency
[v3_EN_LowLatency#merged-read]: https://github.com/ossrs/srs/wiki/v3_EN_LowLatency#merged-read
[v1_CN_Performance#performancereport4k]: https://github.com/ossrs/srs/wiki/v1_CN_Performance#performancereport4k
[v3_CN_DRM#tokentraverse]: https://github.com/ossrs/srs/wiki/v3_CN_DRM#tokentraverse
[v1_CN_RaspberryPi]: https://github.com/ossrs/srs/wiki/v1_CN_RaspberryPi
[v3_CN_SrsLibrtmp]: https://github.com/ossrs/srs/wiki/v3_CN_SrsLibrtmp
[v3_CN_Build]: https://github.com/ossrs/srs/wiki/v3_CN_Build
[v3_CN_LowLatency]: https://github.com/ossrs/srs/wiki/v3_CN_LowLatency
[v1_CN_HowToAskQuestion]: https://github.com/ossrs/srs/wiki/v1_CN_HowToAskQuestion
[v3_CN_Build]: https://github.com/ossrs/srs/wiki/v3_CN_Build
[v1_CN_Performance]: https://github.com/ossrs/srs/wiki/v1_CN_Performance
[v1_CN_RaspberryPi]: https://github.com/ossrs/srs/wiki/v1_CN_RaspberryPi
[v3_CN_LowLatency#merged-read]: https://github.com/ossrs/srs/wiki/v3_CN_LowLatency#merged-read
[v1_CN_Product]: https://github.com/ossrs/srs/wiki/v1_CN_Product
[v1_CN_ServerSideScript]: https://github.com/ossrs/srs/wiki/v1_CN_ServerSideScript
[v3_EN_LowLatency#merged-write]: https://github.com/ossrs/srs/wiki/v3_EN_LowLatency#merged-write
[v2_CN_IDE]: https://github.com/ossrs/srs/wiki/v2_CN_IDE
[v3_CN_LowLatency#merged-write]: https://github.com/ossrs/srs/wiki/v3_CN_LowLatency#merged-write
[v3_CN_NgExec]:https://github.com/ossrs/srs/wiki/v3_CN_NgExec
[v3_EN_NgExec]:https://github.com/ossrs/srs/wiki/v3_EN_NgExec

[bug #213]: https://github.com/ossrs/srs/issues/213
[bug #194]: https://github.com/ossrs/srs/issues/194
[bug #182]: https://github.com/ossrs/srs/issues/182
[bug #257]: https://github.com/ossrs/srs/issues/257
[bug #179]: https://github.com/ossrs/srs/issues/179
[bug #224]: https://github.com/ossrs/srs/issues/224
[bug #251]: https://github.com/ossrs/srs/issues/251
[bug #293]: https://github.com/ossrs/srs/issues/293
[bug #250]: https://github.com/ossrs/srs/issues/250
[bug #301]: https://github.com/ossrs/srs/issues/301
[bug #304]: https://github.com/ossrs/srs/issues/304
[bug #133]: https://github.com/ossrs/srs/issues/133
[bug #92]: https://github.com/ossrs/srs/issues/92
[bug #367]: https://github.com/ossrs/srs/issues/367
[bug #471]: https://github.com/ossrs/srs/issues/471
[bug #380]: https://github.com/ossrs/srs/issues/380
[bug #474]: https://github.com/ossrs/srs/issues/474
[bug #484]: https://github.com/ossrs/srs/issues/484
[bug #485]: https://github.com/ossrs/srs/issues/485
[bug #495]: https://github.com/ossrs/srs/issues/495
[bug #497]: https://github.com/ossrs/srs/issues/497
[bug #448]: https://github.com/ossrs/srs/issues/448
[bug #475]: https://github.com/ossrs/srs/issues/475
[bug #458]: https://github.com/ossrs/srs/issues/458
[bug #454]: https://github.com/ossrs/srs/issues/454
[bug #442]: https://github.com/ossrs/srs/issues/442
[bug #169]: https://github.com/ossrs/srs/issues/169
[bug #441]: https://github.com/ossrs/srs/issues/441
[bug #433]: https://github.com/ossrs/srs/issues/433
[bug #425]: https://github.com/ossrs/srs/issues/425
[bug #424]: https://github.com/ossrs/srs/issues/424
[bug #421]: https://github.com/ossrs/srs/issues/421
[bug #435]: https://github.com/ossrs/srs/issues/435
[bug #420]: https://github.com/ossrs/srs/issues/420
[bug #209]: https://github.com/ossrs/srs/issues/209
[bug #409]: https://github.com/ossrs/srs/issues/409
[bug #404]: https://github.com/ossrs/srs/issues/404
[bug #391]: https://github.com/ossrs/srs/issues/391
[bug #397]: https://github.com/ossrs/srs/issues/397
[bug #400]: https://github.com/ossrs/srs/issues/400
[bug #383]: https://github.com/ossrs/srs/issues/383
[bug #381]: https://github.com/ossrs/srs/issues/381
[bug #375]: https://github.com/ossrs/srs/issues/375
[bug #304]: https://github.com/ossrs/srs/issues/304
[bug #372]: https://github.com/ossrs/srs/issues/372
[bug #366]: https://github.com/ossrs/srs/issues/366
[bug #351]: https://github.com/ossrs/srs/issues/351
[bug #155]: https://github.com/ossrs/srs/issues/155
[bug #324]: https://github.com/ossrs/srs/issues/324
[bug #324]: https://github.com/ossrs/srs/issues/324
[bug #328]: https://github.com/ossrs/srs/issues/328
[bug #155]: https://github.com/ossrs/srs/issues/155
[bug #316]: https://github.com/ossrs/srs/issues/316
[bug #310]: https://github.com/ossrs/srs/issues/310
[bug #322]: https://github.com/ossrs/srs/issues/322
[bug #179]: https://github.com/ossrs/srs/issues/179
[bug #304]: https://github.com/ossrs/srs/issues/304
[bug #133]: https://github.com/ossrs/srs/issues/133
[bug #304]: https://github.com/ossrs/srs/issues/304
[bug #304]: https://github.com/ossrs/srs/issues/304
[bug #304]: https://github.com/ossrs/srs/issues/304
[bug #311]: https://github.com/ossrs/srs/issues/311
[bug #310]: https://github.com/ossrs/srs/issues/310
[bug #136]: https://github.com/ossrs/srs/issues/136
[bug #250]: https://github.com/ossrs/srs/issues/250
[bug #268]: https://github.com/ossrs/srs/issues/268
[bug #151]: https://github.com/ossrs/srs/issues/151
[bug #151]: https://github.com/ossrs/srs/issues/151
[bug #293]: https://github.com/ossrs/srs/issues/293
[bug #293]: https://github.com/ossrs/srs/issues/293
[bug #293]: https://github.com/ossrs/srs/issues/293
[bug #277]: https://github.com/ossrs/srs/issues/277
[bug #277]: https://github.com/ossrs/srs/issues/277
[bug #290]: https://github.com/ossrs/srs/issues/290
[bug #281]: https://github.com/ossrs/srs/issues/281
[bug #274]: https://github.com/ossrs/srs/issues/274
[bug #179]: https://github.com/ossrs/srs/issues/179
[bug #211]: https://github.com/ossrs/srs/issues/211
[bug #207]: https://github.com/ossrs/srs/issues/207
[bug #158]: https://github.com/ossrs/srs/issues/158
[bug #216]: https://github.com/ossrs/srs/issues/216
[bug #263]: https://github.com/ossrs/srs/issues/263
[bug #270]: https://github.com/ossrs/srs/issues/270
[bug #266]: https://github.com/ossrs/srs/issues/266
[bug #267]: https://github.com/ossrs/srs/issues/267
[bug #268]: https://github.com/ossrs/srs/issues/268
[bug #264]: https://github.com/ossrs/srs/issues/264
[bug #264]: https://github.com/ossrs/srs/issues/264
[bug #257]: https://github.com/ossrs/srs/issues/257
[bug #251]: https://github.com/ossrs/srs/issues/251
[bug #251]: https://github.com/ossrs/srs/issues/251
[bug #241]: https://github.com/ossrs/srs/issues/241
[bug #241]: https://github.com/ossrs/srs/issues/241
[bug #241]: https://github.com/ossrs/srs/issues/241
[bug #248]: https://github.com/ossrs/srs/issues/248
[bug #244]: https://github.com/ossrs/srs/issues/244
[bug #237]: https://github.com/ossrs/srs/issues/237
[bug #235]: https://github.com/ossrs/srs/issues/235
[bug #215]: https://github.com/ossrs/srs/issues/215
[bug #212]: https://github.com/ossrs/srs/issues/212
[bug #217]: https://github.com/ossrs/srs/issues/217
[bug #212]: https://github.com/ossrs/srs/issues/212
[bug #213]: https://github.com/ossrs/srs/issues/213
[bug #204]: https://github.com/ossrs/srs/issues/204
[bug #203]: https://github.com/ossrs/srs/issues/203
[bug #202]: https://github.com/ossrs/srs/issues/202
[bug #200]: https://github.com/ossrs/srs/issues/200
[bug #194]: https://github.com/ossrs/srs/issues/194
[bug #194]: https://github.com/ossrs/srs/issues/194
[bug #195]: https://github.com/ossrs/srs/issues/195
[bug #191]: https://github.com/ossrs/srs/issues/191
[bug #66]: https://github.com/ossrs/srs/issues/66
[bug #185]: https://github.com/ossrs/srs/issues/185
[bug #186]: https://github.com/ossrs/srs/issues/186
[bug #184]: https://github.com/ossrs/srs/issues/184
[bug #151]: https://github.com/ossrs/srs/issues/151
[bug #162]: https://github.com/ossrs/srs/issues/162
[bug #180]: https://github.com/ossrs/srs/issues/180
[bug #177]: https://github.com/ossrs/srs/issues/177
[bug #167]: https://github.com/ossrs/srs/issues/167
[bug #150]: https://github.com/ossrs/srs/issues/150
[bug #165]: https://github.com/ossrs/srs/issues/165
[bug #160]: https://github.com/ossrs/srs/issues/160
[bug #155]: https://github.com/ossrs/srs/issues/155
[bug #148]: https://github.com/ossrs/srs/issues/148
[bug #147]: https://github.com/ossrs/srs/issues/147
[bug #79]: https://github.com/ossrs/srs/issues/79
[bug #57]: https://github.com/ossrs/srs/issues/57
[bug #85]: https://github.com/ossrs/srs/issues/85
[bug #145]: https://github.com/ossrs/srs/issues/145
[bug #143]: https://github.com/ossrs/srs/issues/143
[bug #138]: https://github.com/ossrs/srs/issues/138
[bug #142]: https://github.com/ossrs/srs/issues/142
[bug #141]: https://github.com/ossrs/srs/issues/141
[bug #124]: https://github.com/ossrs/srs/issues/124
[bug #121]: https://github.com/ossrs/srs/issues/121
[bug #119]: https://github.com/ossrs/srs/issues/119
[bug #81]: https://github.com/ossrs/srs/issues/81
[bug #103]: https://github.com/ossrs/srs/issues/103
[bug #111]: https://github.com/ossrs/srs/issues/111
[bug #110]: https://github.com/ossrs/srs/issues/110
[bug #109]: https://github.com/ossrs/srs/issues/109
[bug #108]: https://github.com/ossrs/srs/issues/108
[bug #98]: https://github.com/ossrs/srs/issues/98
[bug #87]: https://github.com/ossrs/srs/issues/87
[bug #84]: https://github.com/ossrs/srs/issues/84
[bug #89]: https://github.com/ossrs/srs/issues/89
[bug #76]: https://github.com/ossrs/srs/issues/76
[bug #78]: https://github.com/ossrs/srs/issues/78
[bug #74]: https://github.com/ossrs/srs/issues/74
[bug #72]: https://github.com/ossrs/srs/issues/72
[bug #67]: https://github.com/ossrs/srs/issues/67
[bug #64]: https://github.com/ossrs/srs/issues/64
[bug #36]: https://github.com/ossrs/srs/issues/36
[bug #60]: https://github.com/ossrs/srs/issues/60
[bug #59]: https://github.com/ossrs/srs/issues/59
[bug #50]: https://github.com/ossrs/srs/issues/50
[bug #34]: https://github.com/ossrs/srs/issues/34
[bug #257-c0]: https://github.com/ossrs/srs/issues/257#issuecomment-66864413
[bug #109]: https://github.com/ossrs/srs/issues/109
[bug #108]: https://github.com/ossrs/srs/issues/108
[bug #104]: https://github.com/ossrs/srs/issues/104
[bug #98]: https://github.com/ossrs/srs/issues/98
[bug #87]: https://github.com/ossrs/srs/issues/87
[bug #84]: https://github.com/ossrs/srs/issues/84
[bug #89]: https://github.com/ossrs/srs/issues/89
[bug #76]: https://github.com/ossrs/srs/issues/76
[bug #78]: https://github.com/ossrs/srs/issues/78
[bug #74]: https://github.com/ossrs/srs/issues/74
[bug #72]: https://github.com/ossrs/srs/issues/72
[bug #67]: https://github.com/ossrs/srs/issues/67
[bug #64]: https://github.com/ossrs/srs/issues/64
[bug #36]: https://github.com/ossrs/srs/issues/36
[bug #60]: https://github.com/ossrs/srs/issues/60
[bug #59]: https://github.com/ossrs/srs/issues/59
[bug #50]: https://github.com/ossrs/srs/issues/50
[bug #34]: https://github.com/ossrs/srs/issues/34
[bug #367]: https://github.com/ossrs/srs/issues/367
[bug #319]: https://github.com/ossrs/srs/issues/319
[bug #367]: https://github.com/ossrs/srs/issues/367
[bug #459]: https://github.com/ossrs/srs/issues/459
[bug #470]: https://github.com/ossrs/srs/issues/470
[bug #319]: https://github.com/ossrs/srs/issues/319
[bug #467]: https://github.com/ossrs/srs/issues/467
[bug #464]: https://github.com/ossrs/srs/issues/464
[bug #465]: https://github.com/ossrs/srs/issues/465
[bug #299]: https://github.com/ossrs/srs/issues/299
[bug #92]: https://github.com/ossrs/srs/issues/92
[bug #299]: https://github.com/ossrs/srs/issues/299
[bug #466]: https://github.com/ossrs/srs/issues/466
[bug #468]: https://github.com/ossrs/srs/issues/468
[bug #502]: https://github.com/ossrs/srs/issues/502
[bug #467]: https://github.com/ossrs/srs/issues/467
[bug #512]: https://github.com/ossrs/srs/issues/512
[bug #515]: https://github.com/ossrs/srs/issues/515
[bug #511]: https://github.com/ossrs/srs/issues/511
[bug #518]: https://github.com/ossrs/srs/issues/518
[bug #541]: https://github.com/ossrs/srs/issues/541
[bug #546]: https://github.com/ossrs/srs/issues/546
[bug #418]: https://github.com/ossrs/srs/issues/418
[bug #509]: https://github.com/ossrs/srs/issues/509
[bug #511]: https://github.com/ossrs/srs/issues/511
[bug #717]: https://github.com/ossrs/srs/issues/717
[bug #691]: https://github.com/ossrs/srs/issues/691
[bug #711]: https://github.com/ossrs/srs/issues/711
[bug #640]: https://github.com/ossrs/srs/issues/640
[bug #661]: https://github.com/ossrs/srs/issues/661
[bug #666]: https://github.com/ossrs/srs/issues/666
[bug #654]: https://github.com/ossrs/srs/issues/654
[bug #713]: https://github.com/ossrs/srs/issues/713
[bug #513]: https://github.com/ossrs/srs/issues/513
[bug #730]: https://github.com/ossrs/srs/issues/730
[bug #635]: https://github.com/ossrs/srs/issues/635
[bug #736]: https://github.com/ossrs/srs/issues/736
[bug #588]: https://github.com/ossrs/srs/issues/588
[bug #740]: https://github.com/ossrs/srs/issues/740
[bug #749]: https://github.com/ossrs/srs/issues/749
[bug #750]: https://github.com/ossrs/srs/issues/750
[bug #752]: https://github.com/ossrs/srs/issues/752
[bug #503]: https://github.com/ossrs/srs/issues/503
[bug #834]: https://github.com/ossrs/srs/issues/834
[bug #841]: https://github.com/ossrs/srs/issues/841
[bug #846]: https://github.com/ossrs/srs/issues/846
[bug #844]: https://github.com/ossrs/srs/issues/844
[bug #848]: https://github.com/ossrs/srs/issues/848
[bug #851]: https://github.com/ossrs/srs/issues/851
[bug #636]: https://github.com/ossrs/srs/issues/636
[bug #865]: https://github.com/ossrs/srs/issues/865
[bug #893]: https://github.com/ossrs/srs/issues/893
[bug #899]: https://github.com/ossrs/srs/issues/899
[bug #1033]: https://github.com/ossrs/srs/issues/1033
[bug #1039]: https://github.com/ossrs/srs/issues/1039
[bug #1044]: https://github.com/ossrs/srs/issues/1044
[bug #1045]: https://github.com/ossrs/srs/issues/1045
[bug #1059]: https://github.com/ossrs/srs/issues/1059
[bug #1077]: https://github.com/ossrs/srs/issues/1077
[bug #1176]: https://github.com/ossrs/srs/issues/1176
[bug #1119]: https://github.com/ossrs/srs/issues/1119
[bug #1031]: https://github.com/ossrs/srs/issues/1031
[bug #1110]: https://github.com/ossrs/srs/issues/1110
[bug #910]: https://github.com/ossrs/srs/issues/910
[bug #1202]: https://github.com/ossrs/srs/issues/1202
[bug #1237]: https://github.com/ossrs/srs/issues/1237
[bug #1236]: https://github.com/ossrs/srs/issues/1236
[bug #1250]: https://github.com/ossrs/srs/issues/1250
[bug #1263]: https://github.com/ossrs/srs/issues/1263
[bug #1261]: https://github.com/ossrs/srs/issues/1261
[bug #1274]: https://github.com/ossrs/srs/pull/1274
[bug #1339]: https://github.com/ossrs/srs/pull/1339
[bug #1312]: https://github.com/ossrs/srs/pull/1312
[bug #1304]: https://github.com/ossrs/srs/pull/1304
[bug #1524]: https://github.com/ossrs/srs/issues/1524
[bug #1488]: https://github.com/ossrs/srs/issues/1488
[bug #1551]: https://github.com/ossrs/srs/pull/1551
[bug #1554]: https://github.com/ossrs/srs/pull/1554
[bug #xxxxxxxxxx]: https://github.com/ossrs/srs/issues/xxxxxxxxxx

[bug #735]: https://github.com/ossrs/srs/issues/735
[bug #742]: https://github.com/ossrs/srs/issues/742
[bug #738]: https://github.com/ossrs/srs/issues/738
[bug #786]: https://github.com/ossrs/srs/issues/786
[bug #820]: https://github.com/ossrs/srs/issues/820
[bug #547]: https://github.com/ossrs/srs/issues/547
[bug #904]: https://github.com/ossrs/srs/issues/904
[bug #821]: https://github.com/ossrs/srs/issues/821
[bug #913]: https://github.com/ossrs/srs/issues/913
[bug #460]: https://github.com/ossrs/srs/issues/460
[bug #775]: https://github.com/ossrs/srs/issues/775
[bug #1057]: https://github.com/ossrs/srs/issues/1057
[bug #105]: https://github.com/ossrs/srs/issues/105
[bug #727]: https://github.com/ossrs/srs/issues/727
[bug #1087]: https://github.com/ossrs/srs/issues/1087
[bug #1051]: https://github.com/ossrs/srs/issues/1051
[bug #1093]: https://github.com/ossrs/srs/issues/1093
[bug #1501]: https://github.com/ossrs/srs/issues/1501
[bug #1229]: https://github.com/ossrs/srs/issues/1229
[bug #1042]: https://github.com/ossrs/srs/issues/1042
[bug #1445]: https://github.com/ossrs/srs/issues/1445
[bug #1506]: https://github.com/ossrs/srs/issues/1506
[bug #1520]: https://github.com/ossrs/srs/issues/1520
[bug #1223]: https://github.com/ossrs/srs/issues/1223
[bug #1508]: https://github.com/ossrs/srs/issues/1508
[bug #1535]: https://github.com/ossrs/srs/issues/1535
[bug #1537]: https://github.com/ossrs/srs/issues/1537
[bug #1538]: https://github.com/ossrs/srs/issues/1538
[bug #1282]: https://github.com/ossrs/srs/issues/1282
[bug #1105]: https://github.com/ossrs/srs/issues/1105
[bug #1544]: https://github.com/ossrs/srs/issues/1544
[bug #1255]: https://github.com/ossrs/srs/issues/1255
[bug #1543]: https://github.com/ossrs/srs/issues/1543
[bug #1509]: https://github.com/ossrs/srs/issues/1509
[bug #1575]: https://github.com/ossrs/srs/issues/1575
[bug #307]: https://github.com/ossrs/srs/issues/307
[bug #1070]: https://github.com/ossrs/srs/issues/1070
[bug #1580]: https://github.com/ossrs/srs/issues/1580
[bug #1547]: https://github.com/ossrs/srs/issues/1547
[bug #1221]: https://github.com/ossrs/srs/issues/1221
[bug #xxxxxxxxxxxxx]: https://github.com/ossrs/srs/issues/xxxxxxxxxxxxx

[exo #828]: https://github.com/google/ExoPlayer/pull/828

<<<<<<< HEAD
[r3.0a9]: https://github.com/ossrs/srs/releases/tag/v3.0-a9
[r3.0a8]: https://github.com/ossrs/srs/releases/tag/v3.0-a8
[r3.0a7]: https://github.com/ossrs/srs/releases/tag/v3.0-a7
[r3.0a6]: https://github.com/ossrs/srs/releases/tag/v3.0-a6
[r3.0a5]: https://github.com/ossrs/srs/releases/tag/v3.0-a5
[r3.0a4]: https://github.com/ossrs/srs/releases/tag/v3.0-a4
[r3.0a3]: https://github.com/ossrs/srs/releases/tag/v3.0-a3
[r3.0a2]: https://github.com/ossrs/srs/releases/tag/v3.0-a2
[r3.0a1]: https://github.com/ossrs/srs/releases/tag/v3.0-a1
[r3.0a0]: https://github.com/ossrs/srs/releases/tag/v3.0-a0
=======
[r2.0r8]: https://github.com/ossrs/srs/releases/tag/v2.0-r8
>>>>>>> 6864e1ca
[r2.0r7]: https://github.com/ossrs/srs/releases/tag/v2.0-r7
[r2.0r6]: https://github.com/ossrs/srs/releases/tag/v2.0-r6
[r2.0r5]: https://github.com/ossrs/srs/releases/tag/v2.0-r5
[r2.0r4]: https://github.com/ossrs/srs/releases/tag/v2.0-r4
[r2.0r3]: https://github.com/ossrs/srs/releases/tag/v2.0-r3
[r2.0r2]: https://github.com/ossrs/srs/releases/tag/v2.0-r2
[r2.0r1]: https://github.com/ossrs/srs/releases/tag/v2.0-r1
[r2.0r0]: https://github.com/ossrs/srs/releases/tag/v2.0-r0
[r2.0b4]: https://github.com/ossrs/srs/releases/tag/v2.0-b4
[r2.0b3]: https://github.com/ossrs/srs/releases/tag/v2.0-b3
[r2.0b2]: https://github.com/ossrs/srs/releases/tag/v2.0-b2
[r2.0b1]: https://github.com/ossrs/srs/releases/tag/v2.0-b1
[r2.0b0]: https://github.com/ossrs/srs/releases/tag/v2.0-b0
[r2.0a3]: https://github.com/ossrs/srs/releases/tag/v2.0-a3
[r2.0a2]: https://github.com/ossrs/srs/releases/tag/v2.0-a2
[r2.0a1]: https://github.com/ossrs/srs/releases/tag/v2.0-a1
[r2.0a0]: https://github.com/ossrs/srs/releases/tag/v2.0-a0
[r1.0r4]: https://github.com/ossrs/srs/releases/tag/v1.0-r4
[r1.0r3]: https://github.com/ossrs/srs/releases/tag/v1.0-r3
[r1.0r2]: https://github.com/ossrs/srs/releases/tag/v1.0-r2
[r1.0r1]: https://github.com/ossrs/srs/releases/tag/v1.0-r1
[r1.0r0]: https://github.com/ossrs/srs/releases/tag/v1.0-r0
[r1.0b0]: https://github.com/ossrs/srs/releases/tag/v0.9.8
[r1.0a7]: https://github.com/ossrs/srs/releases/tag/v0.9.7
[r1.0a6]: https://github.com/ossrs/srs/releases/tag/v0.9.6
[r1.0a5]: https://github.com/ossrs/srs/releases/tag/v0.9.5
[r1.0a4]: https://github.com/ossrs/srs/releases/tag/v0.9.4
[r1.0a3]: https://github.com/ossrs/srs/releases/tag/v0.9.3
[r1.0a2]: https://github.com/ossrs/srs/releases/tag/v0.9.2
[r1.0a0]: https://github.com/ossrs/srs/releases/tag/v0.9.1
[r0.9]: https://github.com/ossrs/srs/releases/tag/v0.9.0
[r0.8]: https://github.com/ossrs/srs/releases/tag/v0.8.0
[r0.7]: https://github.com/ossrs/srs/releases/tag/v0.7.0
[r0.6]: https://github.com/ossrs/srs/releases/tag/v0.6.0
[r0.5]: https://github.com/ossrs/srs/releases/tag/v0.5.0
[r0.4]: https://github.com/ossrs/srs/releases/tag/v0.4.0
[r0.3]: https://github.com/ossrs/srs/releases/tag/v0.3.0
[r0.2]: https://github.com/ossrs/srs/releases/tag/v0.2.0
[r0.1]: https://github.com/ossrs/srs/releases/tag/v0.1.0


[contact]: https://github.com/ossrs/srs/wiki/v1_CN_Contact
[v1_CN_Contact]: https://github.com/ossrs/srs/wiki/v1_CN_Contact
[v1_EN_Contact]: https://github.com/ossrs/srs/wiki/v1_EN_Contact
[more0]: http://winlinvip.github.io/srs.release/releases/
[more1]: http://ossrs.net/srs.release/releases/

[LICENSE]: https://github.com/ossrs/srs/blob/develop/LICENSE
[LicenseMixing]: https://github.com/ossrs/srs/wiki/LicenseMixing

[srs_CN]: https://github.com/ossrs/srs/wiki/v3_CN_Home
[srs_EN]: https://github.com/ossrs/srs/wiki/v3_EN_Home
[branch1]: https://github.com/ossrs/srs/tree/1.0release
[branch2]: https://github.com/ossrs/srs/tree/2.0release
[release2]: https://github.com/ossrs/srs/wiki/v1_CN_Product#release20
[release3]: https://github.com/ossrs/srs/wiki/v1_CN_Product#release30
<|MERGE_RESOLUTION|>--- conflicted
+++ resolved
@@ -80,7 +80,6 @@
 
 ## Features
 
-<<<<<<< HEAD
 - [x] Using coroutine by ST, it's really simple and stupid enough.
 - [x] Support cluster which consists of origin ([CN][v1_CN_DeliveryRTMP],[EN][v1_EN_DeliveryRTMP]) and edge([CN][v3_CN_Edge], [EN][v3_EN_Edge]) server and uses RTMP as default transport protocol.
 - [x] Origin server supports remuxing RTMP to HTTP-FLV([CN][v3_CN_SampleHttpFlv], [EN][v3_EN_SampleHttpFlv]) and HLS([CN][v3_CN_DeliveryHLS], [EN][v3_EN_DeliveryHLS]).
@@ -284,196 +283,6 @@
 * v3.0, 2015-08-25, fix [#367][bug #367], support nginx-rtmp exec. 3.0.1
 
 ## V2 changes
-=======
-1. Simple, also stable enough.
-1. High-performance([CN][v1_CN_Performance], [EN][v1_EN_Performance]): single-thread, async socket, event/st-thread driven.
-1. High-concurrency([CN][v1_CN_Performance], [EN][v1_EN_Performance]), 6000+ connections(500kbps), 900Mbps, CPU 90.2%, 41MB
-1. Support RTMP Origin Server([CN][v1_CN_DeliveryRTMP],[EN][v1_EN_DeliveryRTMP])
-1. Support RTMP Edge Server([CN][v2_CN_Edge], [EN][v2_EN_Edge]) for CDN, push/pull stream from any RTMP server
-1. Support single process; no multiple processes.
-1. Support Vhost([CN][v1_CN_RtmpUrlVhost], [EN][v1_EN_RtmpUrlVhost]), support \_\_defaultVhost\_\_.
-1. Support RTMP([CN][v1_CN_DeliveryRTMP], [EN][v1_EN_DeliveryRTMP]) live streaming; no vod streaming.
-1. Support Apple HLS(m3u8)([CN][v2_CN_DeliveryHLS], [EN][v2_EN_DeliveryHLS]) live streaming.
-1. Support HLS audio-only([CN][v2_CN_DeliveryHLS2], [EN][v2_EN_DeliveryHLS2]) live streaming.
-1. Support Reload([CN][v1_CN_Reload], [EN][v1_EN_Reload]) config to enable changes.
-1. Support cache last gop([CN][v2_CN_LowLatency2], [EN][v2_EN_LowLatency2]) for flash player to fast startup.
-1. Support listen at multiple ports.
-1. Support long time(>4.6hours) publish/play.
-1. Support Forward([CN][v1_CN_Forward], [EN][v1_EN_Forward]) in master-slave mode.
-1. Support live stream Transcoding([CN][v2_CN_FFMPEG], [EN][v2_EN_FFMPEG]) by ffmpeg.
-1. Support ffmpeg([CN][v2_CN_FFMPEG], [EN][v2_EN_FFMPEG]) filters(logo/overlay/crop), x264 params, copy/vn/an.
-1. Support audio transcode([CN][v2_CN_FFMPEG], [EN][v2_EN_FFMPEG]) only, speex/mp3 to aac
-1. Support http callback api hooks([CN][v2_CN_HTTPCallback], [EN][v2_EN_HTTPCallback])(for authentication and injection).
-1. Support bandwidth test([CN][v1_CN_BandwidthTestTool], [EN][v1_EN_BandwidthTestTool]) api and flash client.
-1. Player, publisher(encoder), and demo pages(jquery+bootstrap)([CN][v1_CN_SampleDemo],[EN][v1_EN_SampleDemo]). 
-1. Demo([CN][v1_CN_SampleDemo], [EN][v1_EN_SampleDemo]) video meeting or chat(SRS+cherrypy+jquery+bootstrap). 
-1. Full documents in wiki([CN][v2_CN_Home], [EN][v2_EN_Home]), both Chinese and English. 
-1. Support RTMP(play-publish) library: srs-librtmp([CN][v2_CN_SrsLibrtmp], [EN][v2_EN_SrsLibrtmp])
-1. Support ARM cpu arch([CN][v1_CN_SrsLinuxArm], [EN][v1_EN_SrsLinuxArm]) with rtmp/ssl/hls/librtmp.
-1. Support init.d([CN][v1_CN_LinuxService], [EN][v1_EN_LinuxService]) and packge script, log to file. 
-1. Support RTMP ATC([CN][v1_CN_RTMP-ATC], [EN][v1_EN_RTMP-ATC]) for HLS/HDS to support backup(failover)
-1. Support HTTP RESTful management api([CN][v2_CN_HTTPApi], [EN][v2_EN_HTTPApi]).
-1. Support Ingest([CN][v1_CN_Ingest], [EN][v1_EN_Ingest]) FILE/HTTP/RTMP/RTSP(RTP, SDP) to RTMP using external tools(e.g ffmepg).
-1. Support DVR([CN][v2_CN_DVR], [EN][v2_EN_DVR]), record live to flv file for vod.
-1. Support tracable log, session based log([CN][v1_CN_SrsLog], [EN][v1_EN_SrsLog]).
-1. Support DRM token traverse([CN][v1_CN_DRM2], [EN][v1_EN_DRM2]) for fms origin authenticate.
-1. Support system full utest on gtest.
-1. Support embeded HTTP server([CN][v2_CN_SampleHTTP], [EN][v2_EN_SampleHTTP]) for hls(live/vod)
-1. Support vod stream(http flv/hls vod stream)([CN][v2_CN_FlvVodStream], [EN][v2_EN_FlvVodStream]).
-1. Stable [1.0release branch][branch1].
-1. Support publish h264 raw stream([CN][v2_CN_SrsLibrtmp2], [EN][v2_EN_SrsLibrtmp2]) by srs-librtmp.
-1. Support [6k+ clients][bug #194], 3Gbps per process.
-1. Suppport [English wiki][v2_EN_Home].
-1. Research and simplify st, [bug #182][bug #182].
-1. Support compile [srs-librtmp on windows][srs-librtmp], [bug #213][bug #213].
-1. Support [10k+ clients][bug #251], 4Gbps per process.
-1. Support publish aac adts raw stream([CN][v2_CN_SrsLibrtmp3], [EN][v2_EN_SrsLibrtmp3]) by srs-librtmp.
-1. Support 0.1s+ latency, read [bug #257][bug #257].
-1. Support allow/deny publish/play for all or specified ip([CN][v2_CN_Security], [EN][v2_EN_Security]).
-1. Support custom dvr path and http callback, read [bug #179][bug #179] and [bug #274][bug #274].
-1. Support rtmp remux to http flv/mp3/aac/ts live stream, read [bug #293][bug #293]([CN][v2_CN_DeliveryHttpStream], [EN][v2_CN_DeliveryHttpStream]).
-1. Support HLS(h.264+mp3) streaming, read [bug #301][bug #301].
-1. Rewrite HLS(h.264+aac/mp3) streaming, read [bug #304][bug #304].
-1. [dev] Realease [2.0release branch][branch2].
-1. [experiment] Support Adobe HDS(f4m)([CN][v2_CN_DeliveryHDS], [EN][v2_EN_DeliveryHDS]) dynamic streaming.
-1. [experiment] Support push MPEG-TS over UDP to SRS, read [bug #250][bug #250].
-1. [experiment] Support push RTSP to SRS, read [bug #133][bug #133].
-1. [experiment] Support push flv stream over HTTP POST to SRS, read [wiki]([CN][v2_CN_Streamer2], [EN][v2_EN_Streamer2]).
-1. [experiment] Support [srs-dolphin][srs-dolphin], the multiple-process SRS.
-1. [experiment] Support [remote console][console], read [srs-ngb][srs-ngb].
-
-## Compare
-
-Compare SRS with other media server.
-
-### Stream Delivery
-
-|   Feature     |   SRS     |   NGINX   | CRTMPD    | FMS       |   WOWZA   |
-|   ----------- |   ------- |   -----   | --------- | --------  |   ------  |
-|   RTMP        |   Stable  |   Stable  |   Stable  |   Stable  |   Stable  |
-|   HLS         |   Stable  |   Stable  |   X       |   Stable  |   Stable  |
-|   HDS         | Experiment|   X       |   X       |   Stable  |   Stable  |
-|   HTTP FLV    |   Stable  |   X       |   X       |   X       |   X       |
-|   HLS(aonly)  |   Stable  |   X       |   X       |   Stable  |   Stable  |
-|   HTTP Server |   Stable  |   Stable  |   X       |   X       |   Stable  |
-
-### Cluster
-
-|   Feature     |   SRS     |   NGINX   | CRTMPD    | FMS       |   WOWZA   |
-|   ----------- |   ------- |   -----   | --------- | --------  |   ------  |
-|   RTMP Edge   |   Stable  |   X       |   X       |   Stable  |   X       |
-|   RTMP Backup |   Stable  |   X       |   X       |   X       |   X       |
-|   VHOST       |   Stable  |   X       |   X       |   Stable  |   Stable  |
-|   Reload      |   Stable  |   X       |   X       |   X       |   X       |
-|   Forward     |   Stable  |   X       |   X       |   X       |   X       |
-|   ATC         |   Stable  |   X       |   X       |   X       |   X       |
-
-### Stream Service
-
-|   Feature     |   SRS     |   NGINX   | CRTMPD    | FMS       |   WOWZA   |
-|   ----------- |   ------- |   -----   | --------- | --------  |   ------  |
-|   DVR         |   Stable  |   Stable  |   X       |   X       |   Stable  |
-|   Transcode   |   Stable  |   X       |   X       |   X       |   Stable  |
-|   HTTP API    |   Stable  |   Stable  |   X       |   X       |   Stable  |
-|   HTTP hooks  |   Stable  |   X       |   X       |   X       |   X       |
-|   GopCache    |   Stable  |   X       |   X       |   Stable  |   X       |
-|   Security    |   Stable  |   Stable  |   X       |   X       |   Stable  |
-| Token Traverse|   Stable  |   X       |   X       |   Stable  |   X       |
-
-### Efficiency
-
-|   Feature     |   SRS     |   NGINX   | CRTMPD    | FMS       |   WOWZA   |
-|   ----------- |   ------- |   -----   | --------- | --------  |   ------  |
-|   Concurrency |   7.5k    |   3k      |   2k      |   2k      |   3k      |
-|MultipleProcess| Experiment|   Stable  |   X       |   X       |   X       |
-|   RTMP Latency|   0.1s    |   3s      |   3s      |   3s      |   3s      |
-|   HLS Latency |   10s     |   30s     |   X       |   30s     |   30s     |
-
-### Stream Caster
-
-|   Feature     |   SRS     |   NGINX   | CRTMPD    | FMS       |   WOWZA   |
-|   ----------- |   ------- |   -----   | --------- | --------  |   ------  |
-|   Ingest      |   Stable  |   X       |   X       |   X       |   X       |
-|   Push MPEGTS | Experiment|   X       |   X       |   X       |   Stable  |
-|   Push RTSP   | Experiment|   X       |   Stable  |   X       |   Stable  |
-| Push HTTP FLV | Experiment|   X       |   X       |   X       |   X       |
-
-### Debug System
-
-|   Feature     |   SRS     |   NGINX   | CRTMPD    | FMS       |   WOWZA   |
-|   ----------- |   ------- |   -----   | --------- | --------  |   ------  |
-|   BW check    |   Stable  |   X       |   X       |   X       |   X       |
-| Tracable Log  |   Stable  |   X       |   X       |   X       |   X       |
-
-### Docs
-
-|   Feature     |   SRS     |   NGINX   | CRTMPD    | FMS       |   WOWZA   |
-|   ----------- |   ------- |   -----   | --------- | --------  |   ------  |
-|   Demos       |   Stable  |   X       |   X       |   X       |   X       |
-|   WIKI(EN+CN) |   Stable  |  EN only  |   X       |   X       |   Stable  |
-
-### Others 
-
-|   Feature     |   SRS     |   NGINX   | CRTMPD    | FMS       |   WOWZA   |
-|   ----------- |   ------- |   -----   | --------- | --------  |   ------  |
-|   ARM/MIPS    |   Stable  |   Stable  |   X       |   X       |   X       |
-| Client Library|   Stable  |   X       |   X       |   X       |   X       |
-
-Remark:
-
-1. Concurrency: The concurrency of single process.
-1. MultipleProcess: SRS is single process, while [srs-dolphin][srs-dolphin] is a MultipleProcess SRS.
-1. HLS aonly: The HLS audio only streaming delivery.
-1. BW check: The bandwidth check.
-1. Security: To allow or deny stream publish or play.
-1. Reload: Nginx supports reload, but not nginx-rtmp.
-
-## Releases
-
-* 2020-01-25, [Release v2.0-r8][r2.0r8], 2.0 release8, 2.0.272, 87292 lines.
-* 2018-11-29, [Release v2.0-r7][r2.0r7], 2.0 release7, 2.0.265, 86994 lines.
-* 2018-10-28, [Release v2.0-r6][r2.0r6], 2.0 release6, 2.0.263, 86994 lines.
-* 2018-10-28, [Release v2.0-r5][r2.0r5], 2.0 release5, 2.0.258, 86916 lines.
-* 2018-08-12, [Release v2.0-r4][r2.0r4], 2.0 release4, 2.0.255, 86915 lines.
-* 2018-07-18, [Release v2.0-r3][r2.0r3], 2.0 release3, 2.0.248, 86775 lines.
-* 2017-06-10, [Release v2.0-r2][r2.0r2], 2.0 release2, 2.0.243, 86670 lines.
-* 2017-04-18, [Release v2.0-r1][r2.0r1], 2.0 release1, 2.0.239, 86515 lines.
-* 2017-03-03, [Release v2.0-r0][r2.0r0], 2.0 release0, 2.0.234, 86373 lines.
-* 2017-01-18, [Release v2.0-b4][r2.0b4], 2.0 beta4, 2.0.230, 86334 lines.
-* 2016-11-13, [Release v2.0-b3][r2.0b3], 2.0 beta3, 2.0.223, 86685 lines.
-* 2016-11-09, [Release v2.0-b2][r2.0b2], 2.0 beta2, 2.0.221, 86691 lines.
-* 2016-09-09, [Release v2.0-b1][r2.0b1], 2.0 beta1, 2.0.215, 89941 lines.
-* 2016-08-06, [Release v2.0-b0][r2.0b0], 2.0 beta0, 2.0.210, 89704 lines.
-* 2015-12-23, [Release v2.0-a3][r2.0a3], 2.0 alpha3, 2.0.205, 89544 lines.
-* 2015-10-08, [Release v2.0-a2][r2.0a2], 2.0 alpha2, 2.0.195, 89358 lines.
-* 2015-09-14, [Release v2.0-a1][r2.0a1], 2.0 alpha1, 2.0.189, 89269 lines.
-* 2015-08-23, [Release v2.0-a0][r2.0a0], 2.0 alpha0, 2.0.185, 89022 lines.
-* 2015-05-23, [Release v1.0-r4][r1.0r4], bug fixed, 1.0.32, 59509 lines.
-* 2015-03-19, [Release v1.0-r3][r1.0r3], bug fixed, 1.0.30, 59511 lines.
-* 2015-02-12, [Release v1.0-r2][r1.0r2], bug fixed, 1.0.27, 59507 lines.
-* 2015-01-15, [Release v1.0-r1][r1.0r1], bug fixed, 1.0.21, 59472 lines.
-* 2014-12-05, [Release v1.0-r0][r1.0r0], all bug fixed, 1.0.10, 59391 lines.
-* 2014-10-09, [Release v0.9.8][r1.0b0], all bug fixed, 1.0.0, 59316 lines.
-* 2014-08-03, [Release v0.9.7][r1.0a7], config utest, all bug fixed. 57432 lines.
-* 2014-07-13, [Release v0.9.6][r1.0a6], core/kernel/rtmp utest, refine bandwidth(as/js/srslibrtmp library). 50029 lines.
-* 2014-06-27, [Release v0.9.5][r1.0a5], refine perf 3k+ clients, edge token traverse, [srs monitor](http://ossrs.net:1977), 30days online. 41573 lines.
-* 2014-05-28, [Release v0.9.4][r1.0a4], support heartbeat, tracable log, fix mem leak and bugs. 39200 lines.
-* 2014-05-18, [Release v0.9.3][r1.0a3], support mips, fms origin, json(http-api). 37594 lines.
-* 2014-04-28, [Release v0.9.2][r1.0a2], support [dvr][v2_CN_DVR], android, [edge][v2_CN_Edge]. 35255 lines.
-* 2014-04-07, [Release v0.9.1][r1.0a0], support [arm][v1_CN_SrsLinuxArm], [init.d][v1_CN_LinuxService], http [server][v2_CN_HTTPServer]/[api][v2_CN_HTTPApi], [ingest][v1_CN_SampleIngest]. 30000 lines.
-* 2013-12-25, [Release v0.9.0][r0.9], support bandwidth test, player/encoder/chat [demos][v1_CN_SampleDemo]. 20926 lines.
-* 2013-12-08, [Release v0.8.0][r0.8], support [http hooks callback][v2_CN_HTTPCallback], update [SB][srs-bench]. 19186 lines.
-* 2013-12-03, [Release v0.7.0][r0.7], support [live stream transcoding][v2_CN_FFMPEG]. 17605 lines.
-* 2013-11-29, [Release v0.6.0][r0.6], support [forward][v1_CN_Forward] stream to origin/edge. 16094 lines.
-* 2013-11-26, [Release v0.5.0][r0.5], support [HLS(m3u8)][v2_CN_DeliveryHLS], fragment and window. 14449 lines.
-* 2013-11-10, [Release v0.4.0][r0.4], support [reload][v1_CN_Reload] config, pause, longtime publish/play. 12500 lines.
-* 2013-11-04, [Release v0.3.0][r0.3], support [vhost][v1_CN_RtmpUrlVhost], refer, gop cache, listen multiple ports. 11773 lines.
-* 2013-10-25, [Release v0.2.0][r0.2], support [rtmp][v1_CN_RTMPHandshake] flash publish, h264, time jitter correct. 10125 lines.
-* 2013-10-23, [Release v0.1.0][r0.1], support [rtmp FMLE/FFMPEG publish][v1_CN_DeliveryRTMP], vp6. 8287 lines.
-* 2013-10-17, Created.
-
-## History
->>>>>>> 6864e1ca
 
 * <strong>v2.0, 2020-01-25, [2.0 release8(2.0.272)][r2.0r8] released. 87292 lines.</strong>
 * v2.0, 2020-01-08, Merge [#1554][bug #1554], support logrotate copytruncate. 2.0.272
@@ -1805,7 +1614,6 @@
 
 [exo #828]: https://github.com/google/ExoPlayer/pull/828
 
-<<<<<<< HEAD
 [r3.0a9]: https://github.com/ossrs/srs/releases/tag/v3.0-a9
 [r3.0a8]: https://github.com/ossrs/srs/releases/tag/v3.0-a8
 [r3.0a7]: https://github.com/ossrs/srs/releases/tag/v3.0-a7
@@ -1816,9 +1624,7 @@
 [r3.0a2]: https://github.com/ossrs/srs/releases/tag/v3.0-a2
 [r3.0a1]: https://github.com/ossrs/srs/releases/tag/v3.0-a1
 [r3.0a0]: https://github.com/ossrs/srs/releases/tag/v3.0-a0
-=======
 [r2.0r8]: https://github.com/ossrs/srs/releases/tag/v2.0-r8
->>>>>>> 6864e1ca
 [r2.0r7]: https://github.com/ossrs/srs/releases/tag/v2.0-r7
 [r2.0r6]: https://github.com/ossrs/srs/releases/tag/v2.0-r6
 [r2.0r5]: https://github.com/ossrs/srs/releases/tag/v2.0-r5
