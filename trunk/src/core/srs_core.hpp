--- conflicted
+++ resolved
@@ -31,15 +31,11 @@
 // current release version
 #define VERSION_MAJOR       2
 #define VERSION_MINOR       0
-<<<<<<< HEAD
 #define VERSION_REVISION    115
-=======
-#define VERSION_REVISION    27
->>>>>>> b982b27f
 
 // server info.
 #define RTMP_SIG_SRS_KEY "SRS"
-#define RTMP_SIG_SRS_CODE "HuKaiqun"
+#define RTMP_SIG_SRS_CODE "ZhouGuowen"
 #define RTMP_SIG_SRS_ROLE "origin/edge server"
 #define RTMP_SIG_SRS_NAME RTMP_SIG_SRS_KEY"(Simple RTMP Server)"
 #define RTMP_SIG_SRS_URL_SHORT "github.com/winlinvip/simple-rtmp-server"
