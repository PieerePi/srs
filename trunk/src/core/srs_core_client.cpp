--- conflicted
+++ resolved
@@ -1,4 +1,3 @@
-<<<<<<< HEAD
 /*
 The MIT License (MIT)
 
@@ -749,758 +748,4 @@
 		http_hooks->on_stop(url, connection_id, ip, req);
 	}
 #endif
-}
-
-=======
-/*
-The MIT License (MIT)
-
-Copyright (c) 2013-2014 winlin
-
-Permission is hereby granted, free of charge, to any person obtaining a copy of
-this software and associated documentation files (the "Software"), to deal in
-the Software without restriction, including without limitation the rights to
-use, copy, modify, merge, publish, distribute, sublicense, and/or sell copies of
-the Software, and to permit persons to whom the Software is furnished to do so,
-subject to the following conditions:
-
-The above copyright notice and this permission notice shall be included in all
-copies or substantial portions of the Software.
-
-THE SOFTWARE IS PROVIDED "AS IS", WITHOUT WARRANTY OF ANY KIND, EXPRESS OR
-IMPLIED, INCLUDING BUT NOT LIMITED TO THE WARRANTIES OF MERCHANTABILITY, FITNESS
-FOR A PARTICULAR PURPOSE AND NONINFRINGEMENT. IN NO EVENT SHALL THE AUTHORS OR
-COPYRIGHT HOLDERS BE LIABLE FOR ANY CLAIM, DAMAGES OR OTHER LIABILITY, WHETHER
-IN AN ACTION OF CONTRACT, TORT OR OTHERWISE, ARISING FROM, OUT OF OR IN
-CONNECTION WITH THE SOFTWARE OR THE USE OR OTHER DEALINGS IN THE SOFTWARE.
-*/
-
-#include <srs_core_client.hpp>
-
-#include <arpa/inet.h>
-#include <stdlib.h>
-
-using namespace std;
-
-#include <srs_core_error.hpp>
-#include <srs_core_log.hpp>
-#include <srs_core_rtmp.hpp>
-#include <srs_core_protocol.hpp>
-#include <srs_core_autofree.hpp>
-#include <srs_core_source.hpp>
-#include <srs_core_server.hpp>
-#include <srs_core_pithy_print.hpp>
-#include <srs_core_config.hpp>
-#include <srs_core_refer.hpp>
-#include <srs_core_hls.hpp>
-#include <srs_core_http.hpp>
-#include <srs_core_bandwidth.hpp>
-
-SrsClient::SrsClient(SrsServer* srs_server, st_netfd_t client_stfd)
-	: SrsConnection(srs_server, client_stfd)
-{
-	ip = NULL;
-	req = new SrsRequest();
-	res = new SrsResponse();
-	rtmp = new SrsRtmp(client_stfd);
-	refer = new SrsRefer();
-#ifdef SRS_HTTP	
-	http_hooks = new SrsHttpHooks();
-#endif
-	bandwidth = new SrsBandwidth();
-	
-	config->subscribe(this);
-}
-
-SrsClient::~SrsClient()
-{
-	config->unsubscribe(this);
-	
-	srs_freepa(ip);
-	srs_freep(req);
-	srs_freep(res);
-	srs_freep(rtmp);
-	srs_freep(refer);
-#ifdef SRS_HTTP	
-	srs_freep(http_hooks);
-#endif
-	srs_freep(bandwidth);
-}
-
-// TODO: return detail message when error for client.
-int SrsClient::do_cycle()
-{
-	int ret = ERROR_SUCCESS;
-	
-	if ((ret = get_peer_ip()) != ERROR_SUCCESS) {
-		srs_error("get peer ip failed. ret=%d", ret);
-		return ret;
-	}
-	srs_trace("get peer ip success. ip=%s, send_to=%"PRId64", recv_to=%"PRId64"", 
-		ip, SRS_SEND_TIMEOUT_US, SRS_RECV_TIMEOUT_US);
-
-	rtmp->set_recv_timeout(SRS_RECV_TIMEOUT_US);
-	rtmp->set_send_timeout(SRS_SEND_TIMEOUT_US);
-	
-	if ((ret = rtmp->handshake()) != ERROR_SUCCESS) {
-		srs_error("rtmp handshake failed. ret=%d", ret);
-		return ret;
-	}
-	srs_verbose("rtmp handshake success");
-	
-	if ((ret = rtmp->connect_app(req)) != ERROR_SUCCESS) {
-		srs_error("rtmp connect vhost/app failed. ret=%d", ret);
-		return ret;
-	}
-	srs_verbose("rtmp connect app success");
-	
-	if ((ret = check_vhost()) != ERROR_SUCCESS) {
-		srs_error("check vhost failed. ret=%d", ret);
-		return ret;
-	}
-	srs_verbose("check vhost success.");
-	
-	srs_trace("rtmp connect app success. "
-		"tcUrl=%s, pageUrl=%s, swfUrl=%s, schema=%s, vhost=%s, port=%s, app=%s", 
-		req->tcUrl.c_str(), req->pageUrl.c_str(), req->swfUrl.c_str(), 
-		req->schema.c_str(), req->vhost.c_str(), req->port.c_str(),
-		req->app.c_str());
-	
-	ret = service_cycle();
-	on_close();
-	
-	return ret;
-}
-
-int SrsClient::on_reload_vhost_removed(string vhost)
-{
-	int ret = ERROR_SUCCESS;
-	
-	if (req->vhost != vhost) {
-		return ret;
-	}
-	
-	// if the vhost connected is removed, disconnect the client.
-	srs_trace("vhost %s removed/disabled, close client url=%s", 
-		vhost.c_str(), req->get_stream_url().c_str());
-		
-	srs_close_stfd(stfd);
-	
-	return ret;
-}
-	
-int SrsClient::service_cycle()
-{	
-	int ret = ERROR_SUCCESS;
-	
-	if ((ret = rtmp->set_window_ack_size(2.5 * 1000 * 1000)) != ERROR_SUCCESS) {
-		srs_error("set window acknowledgement size failed. ret=%d", ret);
-		return ret;
-	}
-	srs_verbose("set window acknowledgement size success");
-		
-	if ((ret = rtmp->set_peer_bandwidth(2.5 * 1000 * 1000, 2)) != ERROR_SUCCESS) {
-		srs_error("set peer bandwidth failed. ret=%d", ret);
-		return ret;
-	}
-	srs_verbose("set peer bandwidth success");
-
-	// do bandwidth test if connect to the vhost which is for bandwidth check.
-	if (config->get_bw_check_enabled(req->vhost)) {
-		return bandwidth->bandwidth_test(req, stfd, rtmp);
-	}
-	
-	if ((ret = rtmp->response_connect_app(req)) != ERROR_SUCCESS) {
-		srs_error("response connect app failed. ret=%d", ret);
-		return ret;
-	}
-	srs_verbose("response connect app success");
-		
-	if ((ret = rtmp->on_bw_done()) != ERROR_SUCCESS) {
-		srs_error("on_bw_done failed. ret=%d", ret);
-		return ret;
-	}
-	srs_verbose("on_bw_done success");
-	
-	while (true) {
-		ret = stream_service_cycle();
-		
-		// stream service must terminated with error, never success.
-		srs_assert(ret != ERROR_SUCCESS);
-		
-		// when not system control error, fatal error, return.
-		if (!srs_is_system_control_error(ret)) {
-			srs_error("stream service cycle failed. ret=%d", ret);
-			return ret;
-		}
-		
-		// for "some" system control error, 
-		// logical accept and retry stream service.
-		if (ret == ERROR_CONTROL_RTMP_CLOSE) {
-			// set timeout to a larger value, for user paused.
-			rtmp->set_recv_timeout(SRS_PAUSED_SEND_TIMEOUT_US);
-			rtmp->set_send_timeout(SRS_PAUSED_SEND_TIMEOUT_US);
-			
-			srs_trace("control message(close) accept, retry stream service.");
-			continue;
-		}
-		
-		// for other system control message, fatal error.
-		srs_error("control message(%d) reject as error. ret=%d", ret, ret);
-		return ret;
-	}
-	
-	return ret;
-}
-
-int SrsClient::stream_service_cycle()
-{
-	int ret = ERROR_SUCCESS;
-		
-	SrsClientType type;
-	if ((ret = rtmp->identify_client(res->stream_id, type, req->stream)) != ERROR_SUCCESS) {
-		srs_error("identify client failed. ret=%d", ret);
-		return ret;
-	}
-	req->strip();
-	srs_trace("identify client success. type=%d, stream_name=%s", type, req->stream.c_str());
-
-	// client is identified, set the timeout to service timeout.
-	rtmp->set_recv_timeout(SRS_RECV_TIMEOUT_US);
-	rtmp->set_send_timeout(SRS_SEND_TIMEOUT_US);
-	
-	// set timeout to larger.
-    int chunk_size = config->get_chunk_size(req->vhost);
-	if ((ret = rtmp->set_chunk_size(chunk_size)) != ERROR_SUCCESS) {
-		srs_error("set chunk_size=%d failed. ret=%d", chunk_size, ret);
-		return ret;
-	}
-	srs_trace("set chunk_size=%d success", chunk_size);
-	
-	// find a source to publish.
-	SrsSource* source = SrsSource::find(req);
-	srs_assert(source != NULL);
-	
-	// check publish available.
-	if (type != SrsClientPlay && !source->can_publish()) {
-		ret = ERROR_SYSTEM_STREAM_BUSY;
-		srs_warn("stream %s is already publishing. ret=%d", 
-			req->get_stream_url().c_str(), ret);
-		// to delay request
-		st_usleep(SRS_STREAM_BUSY_SLEEP_US);
-		return ret;
-	}
-	
-	bool enabled_cache = config->get_gop_cache(req->vhost);
-	srs_info("source found, url=%s, enabled_cache=%d", req->get_stream_url().c_str(), enabled_cache);
-	source->set_cache(enabled_cache);
-	
-	switch (type) {
-		case SrsClientPlay: {
-			srs_verbose("start to play stream %s.", req->stream.c_str());
-			
-			if ((ret = rtmp->start_play(res->stream_id)) != ERROR_SUCCESS) {
-				srs_error("start to play stream failed. ret=%d", ret);
-				return ret;
-			}
-			if ((ret = on_play()) != ERROR_SUCCESS) {
-				srs_error("http hook on_play failed. ret=%d", ret);
-				return ret;
-			}
-			srs_info("start to play stream %s success", req->stream.c_str());
-			ret = playing(source);
-			on_stop();
-			return ret;
-		}
-		case SrsClientFMLEPublish: {
-			srs_verbose("FMLE start to publish stream %s.", req->stream.c_str());
-			
-			if ((ret = rtmp->start_fmle_publish(res->stream_id)) != ERROR_SUCCESS) {
-				srs_error("start to publish stream failed. ret=%d", ret);
-				return ret;
-			}
-			if ((ret = on_publish()) != ERROR_SUCCESS) {
-				srs_error("http hook on_publish failed. ret=%d", ret);
-				return ret;
-			}
-			srs_info("start to publish stream %s success", req->stream.c_str());
-			ret = publish(source, true);
-			source->on_unpublish();
-			on_unpublish();
-			return ret;
-		}
-		case SrsClientFlashPublish: {
-			srs_verbose("flash start to publish stream %s.", req->stream.c_str());
-			
-			if ((ret = rtmp->start_flash_publish(res->stream_id)) != ERROR_SUCCESS) {
-				srs_error("flash start to publish stream failed. ret=%d", ret);
-				return ret;
-			}
-			if ((ret = on_publish()) != ERROR_SUCCESS) {
-				srs_error("http hook on_publish failed. ret=%d", ret);
-				return ret;
-			}
-			srs_info("flash start to publish stream %s success", req->stream.c_str());
-			ret = publish(source, false);
-			source->on_unpublish();
-			on_unpublish();
-			return ret;
-		}
-		default: {
-			ret = ERROR_SYSTEM_CLIENT_INVALID;
-			srs_info("invalid client type=%d. ret=%d", type, ret);
-			return ret;
-		}
-	}
-	
-	return ret;
-}
-
-int SrsClient::check_vhost()
-{
-	int ret = ERROR_SUCCESS;
-	
-	srs_assert(req != NULL);
-	
-	SrsConfDirective* vhost = config->get_vhost(req->vhost);
-	if (vhost == NULL) {
-		ret = ERROR_RTMP_VHOST_NOT_FOUND;
-		srs_error("vhost %s not found. ret=%d", req->vhost.c_str(), ret);
-		return ret;
-	}
-	
-	if (!config->get_vhost_enabled(req->vhost)) {
-		ret = ERROR_RTMP_VHOST_NOT_FOUND;
-		srs_error("vhost %s disabled. ret=%d", req->vhost.c_str(), ret);
-		return ret;
-	}
-	
-	if (req->vhost != vhost->arg0()) {
-		srs_trace("vhost change from %s to %s", req->vhost.c_str(), vhost->arg0().c_str());
-		req->vhost = vhost->arg0();
-	}
-	
-	if ((ret = refer->check(req->pageUrl, config->get_refer(req->vhost))) != ERROR_SUCCESS) {
-		srs_error("check refer failed. ret=%d", ret);
-		return ret;
-	}
-	srs_verbose("check refer success.");
-	
-	if ((ret = on_connect()) != ERROR_SUCCESS) {
-		return ret;
-	}
-	
-	return ret;
-}
-
-int SrsClient::playing(SrsSource* source)
-{
-	int ret = ERROR_SUCCESS;
-	
-	if ((ret = refer->check(req->pageUrl, config->get_refer_play(req->vhost))) != ERROR_SUCCESS) {
-		srs_error("check play_refer failed. ret=%d", ret);
-		return ret;
-	}
-	srs_verbose("check play_refer success.");
-	
-	SrsConsumer* consumer = NULL;
-	if ((ret = source->create_consumer(consumer)) != ERROR_SUCCESS) {
-		srs_error("create consumer failed. ret=%d", ret);
-		return ret;
-	}
-	
-	srs_assert(consumer != NULL);
-	SrsAutoFree(SrsConsumer, consumer, false);
-	srs_verbose("consumer created success.");
-	
-	rtmp->set_recv_timeout(SRS_PULSE_TIMEOUT_US);
-	
-	SrsPithyPrint pithy_print(SRS_STAGE_PLAY_USER);
-
-	while (true) {
-		pithy_print.elapse(SRS_PULSE_TIMEOUT_US / 1000);
-		
-		// switch to other st-threads.
-		st_usleep(0);
-
-		// read from client.
-		int ctl_msg_ret = ERROR_SUCCESS;
-		if (true) {
-			SrsCommonMessage* msg = NULL;
-			ctl_msg_ret = ret = rtmp->recv_message(&msg);
-			
-			srs_verbose("play loop recv message. ret=%d", ret);
-			if (ret != ERROR_SUCCESS && ret != ERROR_SOCKET_TIMEOUT) {
-				srs_error("recv client control message failed. ret=%d", ret);
-				return ret;
-			}
-			if ((ret = process_play_control_msg(consumer, msg)) != ERROR_SUCCESS) {
-				if (!srs_is_system_control_error(ret)) {
-					srs_error("process play control message failed. ret=%d", ret);
-				}
-				return ret;
-			}
-		}
-		
-		// get messages from consumer.
-		SrsSharedPtrMessage** msgs = NULL;
-		int count = 0;
-		if ((ret = consumer->get_packets(0, msgs, count)) != ERROR_SUCCESS) {
-			srs_error("get messages from consumer failed. ret=%d", ret);
-			return ret;
-		}
-
-		// reportable
-		if (pithy_print.can_print()) {
-			srs_trace("-> time=%"PRId64", cmr=%d, msgs=%d, obytes=%"PRId64", ibytes=%"PRId64", okbps=%d, ikbps=%d", 
-				pithy_print.get_age(), ctl_msg_ret, count, rtmp->get_send_bytes(), rtmp->get_recv_bytes(), rtmp->get_send_kbps(), rtmp->get_recv_kbps());
-		}
-		
-		if (count <= 0) {
-			srs_verbose("no packets in queue.");
-			continue;
-		}
-		SrsAutoFree(SrsSharedPtrMessage*, msgs, true);
-		
-		// sendout messages
-		for (int i = 0; i < count; i++) {
-			SrsSharedPtrMessage* msg = msgs[i];
-			
-			// the send_message will free the msg, 
-			// so set the msgs[i] to NULL.
-			msgs[i] = NULL;
-			
-			if ((ret = rtmp->send_message(msg)) != ERROR_SUCCESS) {
-				srs_error("send message to client failed. ret=%d", ret);
-				return ret;
-			}
-		}
-	}
-	
-	return ret;
-}
-
-int SrsClient::publish(SrsSource* source, bool is_fmle)
-{
-	int ret = ERROR_SUCCESS;
-	
-	if ((ret = refer->check(req->pageUrl, config->get_refer_publish(req->vhost))) != ERROR_SUCCESS) {
-		srs_error("check publish_refer failed. ret=%d", ret);
-		return ret;
-	}
-	srs_verbose("check publish_refer success.");
-	
-	SrsPithyPrint pithy_print(SRS_STAGE_PUBLISH_USER);
-	
-	// notify the hls to prepare when publish start.
-	if ((ret = source->on_publish(req)) != ERROR_SUCCESS) {
-		srs_error("hls on_publish failed. ret=%d", ret);
-		return ret;
-	}
-	srs_verbose("hls on_publish success.");
-	
-	while (true) {
-		// switch to other st-threads.
-		st_usleep(0);
-		
-		SrsCommonMessage* msg = NULL;
-		if ((ret = rtmp->recv_message(&msg)) != ERROR_SUCCESS) {
-			srs_error("recv identify client message failed. ret=%d", ret);
-			return ret;
-		}
-
-		SrsAutoFree(SrsCommonMessage, msg, false);
-		
-		pithy_print.set_age(msg->header.timestamp);
-
-		// reportable
-		if (pithy_print.can_print()) {
-			srs_trace("<- time=%"PRId64", obytes=%"PRId64", ibytes=%"PRId64", okbps=%d, ikbps=%d", 
-				pithy_print.get_age(), rtmp->get_send_bytes(), rtmp->get_recv_bytes(), rtmp->get_send_kbps(), rtmp->get_recv_kbps());
-		}
-
-		if ((ret = process_publish_message(source, msg, is_fmle)) != ERROR_SUCCESS) {
-			srs_error("process publish message failed. ret=%d", ret);
-			return ret;
-		}
-	}
-	
-	return ret;
-}
-
-int SrsClient::process_publish_message(SrsSource* source, SrsCommonMessage* msg, bool is_fmle)
-{
-	int ret = ERROR_SUCCESS;
-	
-	// process audio packet
-	if (msg->header.is_audio()) {
-		if ((ret = source->on_audio(msg)) != ERROR_SUCCESS) {
-			srs_error("source process audio message failed. ret=%d", ret);
-			return ret;
-		}
-	}
-	// process video packet
-	if (msg->header.is_video()) {
-		if ((ret = source->on_video(msg)) != ERROR_SUCCESS) {
-			srs_error("source process video message failed. ret=%d", ret);
-			return ret;
-		}
-	}
-	
-	// process onMetaData
-	if (msg->header.is_amf0_data() || msg->header.is_amf3_data()) {
-		if ((ret = msg->decode_packet(rtmp->get_protocol())) != ERROR_SUCCESS) {
-			srs_error("decode onMetaData message failed. ret=%d", ret);
-			return ret;
-		}
-	
-		SrsPacket* pkt = msg->get_packet();
-		if (dynamic_cast<SrsOnMetaDataPacket*>(pkt)) {
-			SrsOnMetaDataPacket* metadata = dynamic_cast<SrsOnMetaDataPacket*>(pkt);
-			if ((ret = source->on_meta_data(msg, metadata)) != ERROR_SUCCESS) {
-				srs_error("source process onMetaData message failed. ret=%d", ret);
-				return ret;
-			}
-			srs_trace("process onMetaData message success.");
-			return ret;
-		}
-		
-		srs_trace("ignore AMF0/AMF3 data message.");
-		return ret;
-	}
-	
-	// process UnPublish event.
-	if (msg->header.is_amf0_command() || msg->header.is_amf3_command()) {
-		if ((ret = msg->decode_packet(rtmp->get_protocol())) != ERROR_SUCCESS) {
-			srs_error("decode unpublish message failed. ret=%d", ret);
-			return ret;
-		}
-		
-		// flash unpublish.
-		if (!is_fmle) {
-			srs_trace("flash publish finished.");
-			return ret;
-		}
-	
-		SrsPacket* pkt = msg->get_packet();
-		if (dynamic_cast<SrsFMLEStartPacket*>(pkt)) {
-			SrsFMLEStartPacket* unpublish = dynamic_cast<SrsFMLEStartPacket*>(pkt);
-			return rtmp->fmle_unpublish(res->stream_id, unpublish->transaction_id);
-		}
-		
-		srs_trace("ignore AMF0/AMF3 command message.");
-		return ret;
-	}
-	
-	return ret;
-}
-
-int SrsClient::get_peer_ip()
-{
-	int ret = ERROR_SUCCESS;
-	
-    int fd = st_netfd_fileno(stfd);
-    
-    // discovery client information
-    sockaddr_in addr;
-    socklen_t addrlen = sizeof(addr);
-    if (getpeername(fd, (sockaddr*)&addr, &addrlen) == -1) {
-        ret = ERROR_SOCKET_GET_PEER_NAME;
-        srs_error("discovery client information failed. ret=%d", ret);
-        return ret;
-    }
-    srs_verbose("get peer name success.");
-
-    // ip v4 or v6
-    char buf[INET6_ADDRSTRLEN];
-    memset(buf, 0, sizeof(buf));
-    
-    if ((inet_ntop(addr.sin_family, &addr.sin_addr, buf, sizeof(buf))) == NULL) {
-        ret = ERROR_SOCKET_GET_PEER_IP;
-        srs_error("convert client information failed. ret=%d", ret);
-        return ret;
-    }
-    srs_verbose("get peer ip of client ip=%s, fd=%d", buf, fd);
-    
-    ip = new char[strlen(buf) + 1];
-    strcpy(ip, buf);
-    
-    srs_verbose("get peer ip success. ip=%s, fd=%d", ip, fd);
-    
-    return ret;
-}
-
-int SrsClient::process_play_control_msg(SrsConsumer* consumer, SrsCommonMessage* msg)
-{
-	int ret = ERROR_SUCCESS;
-	
-	if (!msg) {
-		srs_verbose("ignore all empty message.");
-		return ret;
-	}
-	SrsAutoFree(SrsCommonMessage, msg, false);
-	
-	if (!msg->header.is_amf0_command() && !msg->header.is_amf3_command()) {
-		srs_info("ignore all message except amf0/amf3 command.");
-		return ret;
-	}
-	
-	if ((ret = msg->decode_packet(rtmp->get_protocol())) != ERROR_SUCCESS) {
-		srs_error("decode the amf0/amf3 command packet failed. ret=%d", ret);
-		return ret;
-	}
-	srs_info("decode the amf0/amf3 command packet success.");
-	
-	SrsCloseStreamPacket* close = dynamic_cast<SrsCloseStreamPacket*>(msg->get_packet());
-	if (close) {
-		ret = ERROR_CONTROL_RTMP_CLOSE;
-		srs_trace("system control message: rtmp close stream. ret=%d", ret);
-		return ret;
-	}
-	
-	SrsPausePacket* pause = dynamic_cast<SrsPausePacket*>(msg->get_packet());
-	if (!pause) {
-		srs_info("ignore all amf0/amf3 command except pause.");
-		return ret;
-	}
-	
-	if ((ret = rtmp->on_play_client_pause(res->stream_id, pause->is_pause)) != ERROR_SUCCESS) {
-		srs_error("rtmp process play client pause failed. ret=%d", ret);
-		return ret;
-	}
-	
-	if ((ret = consumer->on_play_client_pause(pause->is_pause)) != ERROR_SUCCESS) {
-		srs_error("consumer process play client pause failed. ret=%d", ret);
-		return ret;
-	}
-	srs_info("process pause success, is_pause=%d, time=%d.", pause->is_pause, pause->time_ms);
-	
-    return ret;
-}
-
-int SrsClient::on_connect()
-{
-	int ret = ERROR_SUCCESS;
-	
-#ifdef SRS_HTTP	
-	// HTTP: on_connect 
-	SrsConfDirective* on_connect = config->get_vhost_on_connect(req->vhost);
-	if (!on_connect) {
-		srs_info("ignore the empty http callback: on_connect");
-		return ret;
-	}
-	
-	for (int i = 0; i < (int)on_connect->args.size(); i++) {
-		std::string url = on_connect->args.at(i);
-		if ((ret = http_hooks->on_connect(url, connection_id, ip, req)) != ERROR_SUCCESS) {
-			srs_error("hook client on_connect failed. url=%s, ret=%d", url.c_str(), ret);
-			return ret;
-		}
-	}
-#endif
-
-    return ret;
-}
-
-void SrsClient::on_close()
-{
-#ifdef SRS_HTTP
-	// whatever the ret code, notify the api hooks.
-	// HTTP: on_close 
-	SrsConfDirective* on_close = config->get_vhost_on_close(req->vhost);
-	if (!on_close) {
-		srs_info("ignore the empty http callback: on_close");
-		return;
-	}
-	
-	for (int i = 0; i < (int)on_close->args.size(); i++) {
-		std::string url = on_close->args.at(i);
-		http_hooks->on_close(url, connection_id, ip, req);
-	}
-#endif
-}
-
-int SrsClient::on_publish()
-{
-	int ret = ERROR_SUCCESS;
-	
-#ifdef SRS_HTTP	
-	// HTTP: on_publish 
-	SrsConfDirective* on_publish = config->get_vhost_on_publish(req->vhost);
-	if (!on_publish) {
-		srs_info("ignore the empty http callback: on_publish");
-		return ret;
-	}
-	
-	for (int i = 0; i < (int)on_publish->args.size(); i++) {
-		std::string url = on_publish->args.at(i);
-		if ((ret = http_hooks->on_publish(url, connection_id, ip, req)) != ERROR_SUCCESS) {
-			srs_error("hook client on_publish failed. url=%s, ret=%d", url.c_str(), ret);
-			return ret;
-		}
-	}
-#endif
-
-    return ret;
-}
-
-void SrsClient::on_unpublish()
-{
-#ifdef SRS_HTTP
-	// whatever the ret code, notify the api hooks.
-	// HTTP: on_unpublish 
-	SrsConfDirective* on_unpublish = config->get_vhost_on_unpublish(req->vhost);
-	if (!on_unpublish) {
-		srs_info("ignore the empty http callback: on_unpublish");
-		return;
-	}
-	
-	for (int i = 0; i < (int)on_unpublish->args.size(); i++) {
-		std::string url = on_unpublish->args.at(i);
-		http_hooks->on_unpublish(url, connection_id, ip, req);
-	}
-#endif
-}
-
-int SrsClient::on_play()
-{
-	int ret = ERROR_SUCCESS;
-	
-#ifdef SRS_HTTP	
-	// HTTP: on_play 
-	SrsConfDirective* on_play = config->get_vhost_on_play(req->vhost);
-	if (!on_play) {
-		srs_info("ignore the empty http callback: on_play");
-		return ret;
-	}
-	
-	for (int i = 0; i < (int)on_play->args.size(); i++) {
-		std::string url = on_play->args.at(i);
-		if ((ret = http_hooks->on_play(url, connection_id, ip, req)) != ERROR_SUCCESS) {
-			srs_error("hook client on_play failed. url=%s, ret=%d", url.c_str(), ret);
-			return ret;
-		}
-	}
-#endif
-
-    return ret;
-}
-
-void SrsClient::on_stop()
-{
-#ifdef SRS_HTTP
-	// whatever the ret code, notify the api hooks.
-	// HTTP: on_stop 
-	SrsConfDirective* on_stop = config->get_vhost_on_stop(req->vhost);
-	if (!on_stop) {
-		srs_info("ignore the empty http callback: on_stop");
-		return;
-	}
-	
-	for (int i = 0; i < (int)on_stop->args.size(); i++) {
-		std::string url = on_stop->args.at(i);
-		http_hooks->on_stop(url, connection_id, ip, req);
-	}
-#endif
-}
->>>>>>> 574536d9
+}