/*
The MIT License (MIT)

Copyright (c) 2013-2016 SRS(ossrs)

Permission is hereby granted, free of charge, to any person obtaining a copy of
this software and associated documentation files (the "Software"), to deal in
the Software without restriction, including without limitation the rights to
use, copy, modify, merge, publish, distribute, sublicense, and/or sell copies of
the Software, and to permit persons to whom the Software is furnished to do so,
subject to the following conditions:

The above copyright notice and this permission notice shall be included in all
copies or substantial portions of the Software.

THE SOFTWARE IS PROVIDED "AS IS", WITHOUT WARRANTY OF ANY KIND, EXPRESS OR
IMPLIED, INCLUDING BUT NOT LIMITED TO THE WARRANTIES OF MERCHANTABILITY, FITNESS
FOR A PARTICULAR PURPOSE AND NONINFRINGEMENT. IN NO EVENT SHALL THE AUTHORS OR
COPYRIGHT HOLDERS BE LIABLE FOR ANY CLAIM, DAMAGES OR OTHER LIABILITY, WHETHER
IN AN ACTION OF CONTRACT, TORT OR OTHERWISE, ARISING FROM, OUT OF OR IN
CONNECTION WITH THE SOFTWARE OR THE USE OR OTHER DEALINGS IN THE SOFTWARE.
*/

#ifndef SRS_APP_HTTP_STREAM_HPP
#define SRS_APP_HTTP_STREAM_HPP

/*
#include <srs_app_http_stream.hpp>
*/

#include <srs_core.hpp>

#include <srs_app_http_conn.hpp>

#ifdef SRS_AUTO_HTTP_SERVER

/**
* for the srs http stream cache, 
* for example, the audio stream cache to make android(weixin) happy.
* we start a thread to shrink the queue.
*/
class SrsBufferCache : public ISrsEndlessThreadHandler
{
private:
    double fast_cache;
private:
    SrsMessageQueue* queue;
    SrsSource* source;
    SrsRequest* req;
    SrsEndlessThread* pthread;
public:
<<<<<<< HEAD
    SrsBufferCache(SrsSource* s, SrsRequest* r);
    virtual ~SrsBufferCache();
=======
    SrsStreamCache(SrsSource* s, SrsRequest* r);
    virtual ~SrsStreamCache();
    virtual int update(SrsSource* s, SrsRequest* r);
>>>>>>> b0073503
public:
    virtual int start();
    virtual int dump_cache(SrsConsumer* consumer, SrsRtmpJitterAlgorithm jitter);
// interface ISrsEndlessThreadHandler.
public:
    virtual int cycle();
};

/**
* the stream encoder in some codec, for example, flv or aac.
*/
class ISrsBufferEncoder
{
public:
    ISrsBufferEncoder();
    virtual ~ISrsBufferEncoder();
public:
    /**
    * initialize the encoder with file writer(to http response) and stream cache.
    * @param w the writer to write to http response.
    * @param c the stream cache for audio stream fast startup.
    */
    virtual int initialize(SrsFileWriter* w, SrsBufferCache* c) = 0;
    /**
    * write rtmp video/audio/metadata.
    */
    virtual int write_audio(int64_t timestamp, char* data, int size) = 0;
    virtual int write_video(int64_t timestamp, char* data, int size) = 0;
    virtual int write_metadata(int64_t timestamp, char* data, int size) = 0;
public:
    /**
    * for some stream, for example, mp3 and aac, the audio stream,
    * we use large gop cache in encoder, for the gop cache of SrsSource is ignore audio.
    * @return true to use gop cache of encoder; otherwise, use SrsSource.
    */
    virtual bool has_cache() = 0;
    /**
    * dumps the cache of encoder to consumer.
    */
    virtual int dump_cache(SrsConsumer* consumer, SrsRtmpJitterAlgorithm jitter) = 0;
};

/**
* the flv stream encoder, remux rtmp stream to flv stream.
*/
class SrsFlvStreamEncoder : public ISrsBufferEncoder
{
protected:
    SrsFlvEncoder* enc;
public:
    SrsFlvStreamEncoder();
    virtual ~SrsFlvStreamEncoder();
public:
    virtual int initialize(SrsFileWriter* w, SrsBufferCache* c);
    virtual int write_audio(int64_t timestamp, char* data, int size);
    virtual int write_video(int64_t timestamp, char* data, int size);
    virtual int write_metadata(int64_t timestamp, char* data, int size);
public:
    virtual bool has_cache();
    virtual int dump_cache(SrsConsumer* consumer, SrsRtmpJitterAlgorithm jitter);
};

#ifdef SRS_PERF_FAST_FLV_ENCODER
/**
 * the fast flv stream encoder.
 * @see https://github.com/ossrs/srs/issues/405
 */
class SrsFastFlvStreamEncoder : public SrsFlvStreamEncoder
{
public:
    SrsFastFlvStreamEncoder();
    virtual ~SrsFastFlvStreamEncoder();
public:
    /**
     * write the tags in a time.
     */
    virtual int write_tags(SrsSharedPtrMessage** msgs, int count);
};
#endif

/**
* the ts stream encoder, remux rtmp stream to ts stream.
*/
class SrsTsStreamEncoder : public ISrsBufferEncoder
{
private:
    SrsTsEncoder* enc;
public:
    SrsTsStreamEncoder();
    virtual ~SrsTsStreamEncoder();
public:
    virtual int initialize(SrsFileWriter* w, SrsBufferCache* c);
    virtual int write_audio(int64_t timestamp, char* data, int size);
    virtual int write_video(int64_t timestamp, char* data, int size);
    virtual int write_metadata(int64_t timestamp, char* data, int size);
public:
    virtual bool has_cache();
    virtual int dump_cache(SrsConsumer* consumer, SrsRtmpJitterAlgorithm jitter);
};

/**
* the aac stream encoder, remux rtmp stream to aac stream.
*/
class SrsAacStreamEncoder : public ISrsBufferEncoder
{
private:
    SrsAacEncoder* enc;
    SrsBufferCache* cache;
public:
    SrsAacStreamEncoder();
    virtual ~SrsAacStreamEncoder();
public:
    virtual int initialize(SrsFileWriter* w, SrsBufferCache* c);
    virtual int write_audio(int64_t timestamp, char* data, int size);
    virtual int write_video(int64_t timestamp, char* data, int size);
    virtual int write_metadata(int64_t timestamp, char* data, int size);
public:
    virtual bool has_cache();
    virtual int dump_cache(SrsConsumer* consumer, SrsRtmpJitterAlgorithm jitter);
};

/**
* the mp3 stream encoder, remux rtmp stream to mp3 stream.
*/
class SrsMp3StreamEncoder : public ISrsBufferEncoder
{
private:
    SrsMp3Encoder* enc;
    SrsBufferCache* cache;
public:
    SrsMp3StreamEncoder();
    virtual ~SrsMp3StreamEncoder();
public:
    virtual int initialize(SrsFileWriter* w, SrsBufferCache* c);
    virtual int write_audio(int64_t timestamp, char* data, int size);
    virtual int write_video(int64_t timestamp, char* data, int size);
    virtual int write_metadata(int64_t timestamp, char* data, int size);
public:
    virtual bool has_cache();
    virtual int dump_cache(SrsConsumer* consumer, SrsRtmpJitterAlgorithm jitter);
};

/**
* write stream to http response direclty.
*/
class SrsBufferWriter : public SrsFileWriter
{
private:
    ISrsHttpResponseWriter* writer;
public:
    SrsBufferWriter(ISrsHttpResponseWriter* w);
    virtual ~SrsBufferWriter();
public:
    virtual int open(std::string file);
    virtual void close();
public:
    virtual bool is_open();
    virtual int64_t tellg();
public:
    virtual int write(void* buf, size_t count, ssize_t* pnwrite);
    virtual int writev(iovec* iov, int iovcnt, ssize_t* pnwrite);
};

/**
* the flv live stream supports access rtmp in flv over http.
* srs will remux rtmp to flv streaming.
*/
class SrsLiveStream : public ISrsHttpHandler
{
private:
    SrsRequest* req;
    SrsSource* source;
    SrsBufferCache* cache;
public:
    SrsLiveStream(SrsSource* s, SrsRequest* r, SrsBufferCache* c);
    virtual ~SrsLiveStream();
    virtual int update(SrsSource* s, SrsRequest* r);
public:
    virtual int serve_http(ISrsHttpResponseWriter* w, ISrsHttpMessage* r);
private:
    virtual int streaming_send_messages(ISrsBufferEncoder* enc, SrsSharedPtrMessage** msgs, int nb_msgs);
};

/**
* the srs live entry
*/
struct SrsLiveEntry
{
private:
    bool _is_flv;
    bool _is_ts;
    bool _is_aac;
    bool _is_mp3;
public:
    SrsRequest* req;
    SrsSource* source;
public:
    // for template, the mount contains variables.
    // for concrete stream, the mount is url to access.
    std::string mount;
    // whether hstrs(http stream trigger rtmp source)
    bool hstrs;
    
    SrsLiveStream* stream;
    SrsBufferCache* cache;
    
    SrsLiveEntry(std::string m, bool h);
    void reset_hstrs(bool h);

    bool is_flv();
    bool is_ts();
    bool is_mp3();
    bool is_aac();
};

/**
* the m3u8 stream handler.
*/
class SrsHlsM3u8Stream : public ISrsHttpHandler
{
private:
    std::string m3u8;
public:
    SrsHlsM3u8Stream();
    virtual ~SrsHlsM3u8Stream();
public:
    virtual void set_m3u8(std::string v);
public:
    virtual int serve_http(ISrsHttpResponseWriter* w, ISrsHttpMessage* r);
};

/**
* the ts stream handler.
*/
class SrsHlsTsStream : public ISrsHttpHandler
{
private:
    std::string ts;
public:
    SrsHlsTsStream();
    virtual ~SrsHlsTsStream();
public:
    virtual void set_ts(std::string v);
public:
    virtual int serve_http(ISrsHttpResponseWriter* w, ISrsHttpMessage* r);
};

/**
* the srs hls entry.
*/
// TODO: FIXME: use hte hls template and entry.
struct SrsHlsEntry
{
    // for template, the mount contains variables.
    // for concrete stream, the mount is url to access.
    std::string mount;
    
    // the template to create the entry
    SrsHlsEntry* tmpl;

    // key: the m3u8/ts file path.
    // value: the http handler.
    std::map<std::string, ISrsHttpHandler*> streams;
    
    SrsHlsEntry();
};

/**
* the http stream server instance,
* serve http stream, for example, flv/ts/mp3/aac live stream.
*/
class SrsHttpStreamServer : virtual public ISrsReloadHandler
    , virtual public ISrsHttpMatchHijacker
{
private:
    SrsServer* server;
public:
    SrsHttpServeMux mux;
    // the http live streaming template, to create streams.
    std::map<std::string, SrsLiveEntry*> tflvs;
    // the http live streaming streams, crote by template.
    std::map<std::string, SrsLiveEntry*> sflvs;
    // the hls live streaming template, to create streams.
    std::map<std::string, SrsHlsEntry*> thls;
    // the hls live streaming streams, crote by template.
    std::map<std::string, SrsHlsEntry*> shls;
public:
    SrsHttpStreamServer(SrsServer* svr);
    virtual ~SrsHttpStreamServer();
public:
    virtual int initialize();
// http flv/ts/mp3/aac stream
public:
    virtual int http_mount(SrsSource* s, SrsRequest* r);
    virtual void http_unmount(SrsSource* s, SrsRequest* r);
// hls stream
public:
    virtual int mount_hls(SrsRequest* r);
    virtual int hls_update_m3u8(SrsRequest* r, std::string m3u8);
    virtual int hls_update_ts(SrsRequest* r, std::string uri, std::string ts);
    virtual int hls_remove_ts(SrsRequest* r, std::string uri);
    virtual void unmount_hls(SrsRequest* r);
// interface ISrsReloadHandler.
public:
    virtual int on_reload_vhost_added(std::string vhost);
    virtual int on_reload_vhost_http_remux_updated(std::string vhost);
    virtual int on_reload_vhost_hls(std::string vhost);
// interface ISrsHttpMatchHijacker
public:
    virtual int hijack(ISrsHttpMessage* request, ISrsHttpHandler** ph);
private:
    virtual int initialize_flv_streaming();
    virtual int initialize_flv_entry(std::string vhost);
    virtual int initialize_hls_streaming();
    virtual std::string hls_mount_generate(SrsRequest* r, std::string uri, std::string tmpl);
};

#endif

#endif
<|MERGE_RESOLUTION|>--- conflicted
+++ resolved
@@ -49,14 +49,9 @@
     SrsRequest* req;
     SrsEndlessThread* pthread;
 public:
-<<<<<<< HEAD
     SrsBufferCache(SrsSource* s, SrsRequest* r);
     virtual ~SrsBufferCache();
-=======
-    SrsStreamCache(SrsSource* s, SrsRequest* r);
-    virtual ~SrsStreamCache();
     virtual int update(SrsSource* s, SrsRequest* r);
->>>>>>> b0073503
 public:
     virtual int start();
     virtual int dump_cache(SrsConsumer* consumer, SrsRtmpJitterAlgorithm jitter);
