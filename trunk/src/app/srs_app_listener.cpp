/**
 * The MIT License (MIT)
 *
 * Copyright (c) 2013-2018 Winlin
 *
 * Permission is hereby granted, free of charge, to any person obtaining a copy of
 * this software and associated documentation files (the "Software"), to deal in
 * the Software without restriction, including without limitation the rights to
 * use, copy, modify, merge, publish, distribute, sublicense, and/or sell copies of
 * the Software, and to permit persons to whom the Software is furnished to do so,
 * subject to the following conditions:
 *
 * The above copyright notice and this permission notice shall be included in all
 * copies or substantial portions of the Software.
 *
 * THE SOFTWARE IS PROVIDED "AS IS", WITHOUT WARRANTY OF ANY KIND, EXPRESS OR
 * IMPLIED, INCLUDING BUT NOT LIMITED TO THE WARRANTIES OF MERCHANTABILITY, FITNESS
 * FOR A PARTICULAR PURPOSE AND NONINFRINGEMENT. IN NO EVENT SHALL THE AUTHORS OR
 * COPYRIGHT HOLDERS BE LIABLE FOR ANY CLAIM, DAMAGES OR OTHER LIABILITY, WHETHER
 * IN AN ACTION OF CONTRACT, TORT OR OTHERWISE, ARISING FROM, OUT OF OR IN
 * CONNECTION WITH THE SOFTWARE OR THE USE OR OTHER DEALINGS IN THE SOFTWARE.
 */

#include <srs_app_listener.hpp>

#include <sys/types.h>
#include <sys/socket.h>
#include <arpa/inet.h>
#include <signal.h>
#include <sys/types.h>
#include <sys/stat.h>
#include <fcntl.h>
#include <unistd.h>
#include <netdb.h>
using namespace std;

#include <srs_core_autofree.hpp>
#include <srs_kernel_log.hpp>
#include <srs_kernel_error.hpp>
#include <srs_app_server.hpp>
#include <srs_app_utility.hpp>

// set the max packet size.
#define SRS_UDP_MAX_PACKET_SIZE 65535

// sleep in ms for udp recv packet.
#define SrsUdpPacketRecvCycleMS 0

// nginx also set to 512
#define SERVER_LISTEN_BACKLOG 512

ISrsUdpHandler::ISrsUdpHandler()
{
}

ISrsUdpHandler::~ISrsUdpHandler()
{
}

srs_error_t ISrsUdpHandler::on_stfd_change(srs_netfd_t /*fd*/)
{
    return srs_success;
}

ISrsTcpHandler::ISrsTcpHandler()
{
}

ISrsTcpHandler::~ISrsTcpHandler()
{
}

SrsUdpListener::SrsUdpListener(ISrsUdpHandler* h, string i, int p)
{
    handler = h;
    ip = i;
    port = p;
    
    _fd = -1;
    _stfd = NULL;
    
    nb_buf = SRS_UDP_MAX_PACKET_SIZE;
    buf = new char[nb_buf];
    
    trd = new SrsDummyCoroutine();
}

SrsUdpListener::~SrsUdpListener()
{
    // close the stfd to trigger thread to interrupted.
    srs_close_stfd(_stfd);
    
    srs_freep(trd);
    
    // st does not close it sometimes,
    // close it manually.
    close(_fd);
    
    srs_freepa(buf);
}

int SrsUdpListener::fd()
{
    return _fd;
}

srs_netfd_t SrsUdpListener::stfd()
{
    return _stfd;
}

srs_error_t SrsUdpListener::listen()
{
    srs_error_t err = srs_success;
    
    char sport[8];
    snprintf(sport, sizeof(sport), "%d", port);
    
    addrinfo hints;
    memset(&hints, 0, sizeof(hints));
    hints.ai_family   = AF_UNSPEC;
    hints.ai_socktype = SOCK_DGRAM;
    hints.ai_flags    = AI_NUMERICHOST;
    
    addrinfo* r  = NULL;
    SrsAutoFree(addrinfo, r);
    if(getaddrinfo(ip.c_str(), sport, (const addrinfo*)&hints, &r) != 0) {
        return srs_error_new(ERROR_SYSTEM_IP_INVALID, "get address info");
    }
    
    if ((_fd = socket(r->ai_family, r->ai_socktype, r->ai_protocol)) == -1) {
        return srs_error_new(ERROR_SOCKET_CREATE, "create socket. ip=%s, port=%d", ip.c_str(), port);
    }

    srs_fd_close_exec(_fd);
    srs_socket_reuse_addr(_fd);
    
    if (bind(_fd, r->ai_addr, r->ai_addrlen) == -1) {
        return srs_error_new(ERROR_SOCKET_BIND, "bind socket. ep=%s:%d", ip.c_str(), port);;
    }
    
    if ((_stfd = srs_netfd_open_socket(_fd)) == NULL){
        return srs_error_new(ERROR_ST_OPEN_SOCKET, "st open socket");
    }
    
    srs_freep(trd);
    trd = new SrsSTCoroutine("udp", this);
    if ((err = trd->start()) != srs_success) {
        return srs_error_wrap(err, "start thread");
    }
    
    return err;
}

srs_error_t SrsUdpListener::cycle()
{
    srs_error_t err = srs_success;
    
    while (true) {
        if ((err = trd->pull()) != srs_success) {
            return srs_error_wrap(err, "udp listener");
        }
        
        sockaddr_storage from;
        int nb_from = sizeof(from);
        int nread = 0;
        
        if ((nread = srs_recvfrom(_stfd, buf, nb_buf, (sockaddr*)&from, &nb_from, SRS_UTIME_NO_TIMEOUT)) <= 0) {
            return srs_error_new(ERROR_SOCKET_READ, "udp read, nread=%d", nread);
        }
        
        if ((err = handler->on_udp_packet((const sockaddr*)&from, nb_from, buf, nread)) != srs_success) {
            return srs_error_wrap(err, "handle packet %d bytes", nread);
        }
        
        if (SrsUdpPacketRecvCycleMS > 0) {
            srs_usleep(SrsUdpPacketRecvCycleMS * 1000);
        }
    }
    
    return err;
}

SrsTcpListener::SrsTcpListener(ISrsTcpHandler* h, string i, int p)
{
    handler = h;
    ip = i;
    port = p;
    
    _fd = -1;
    _stfd = NULL;
    
    trd = new SrsDummyCoroutine();
}

SrsTcpListener::~SrsTcpListener()
{
    srs_freep(trd);
    
    srs_close_stfd(_stfd);
}

int SrsTcpListener::fd()
{
    return _fd;
}

srs_error_t SrsTcpListener::listen()
{
    srs_error_t err = srs_success;
    
    char sport[8];
    snprintf(sport, sizeof(sport), "%d", port);
    
    addrinfo hints;
    memset(&hints, 0, sizeof(hints));
    hints.ai_family   = AF_UNSPEC;
    hints.ai_socktype = SOCK_STREAM;
    hints.ai_flags    = AI_NUMERICHOST;
    
    addrinfo* r = NULL;
    SrsAutoFree(addrinfo, r);
    if(getaddrinfo(ip.c_str(), sport, (const addrinfo*)&hints, &r) != 0) {
        return srs_error_new(ERROR_SYSTEM_IP_INVALID, "get address info");
    }
    
<<<<<<< HEAD
    if ((_fd = socket(r->ai_family, r->ai_socktype, r->ai_protocol)) == -1) {
        return srs_error_new(ERROR_SOCKET_CREATE, "create socket. ip=%s, port=%d", ip.c_str(), port);
=======
#ifdef SRS_PERF_SO_KEEPALIVE
    int tcp_keepalive = 1;
    if (setsockopt(_fd, SOL_SOCKET, SO_KEEPALIVE, &tcp_keepalive, sizeof(int)) == -1) {
        ret = ERROR_SOCKET_SETKEEPALIVE;
        srs_error("setsockopt SO_KEEPALIVE[%d]error. port=%d, ret=%d", tcp_keepalive, port, ret);
        return ret;
    }
    srs_verbose("setsockopt SO_KEEPALIVE[%d]success. port=%d", tcp_keepalive, port);
#endif

    sockaddr_in addr;
    addr.sin_family = AF_INET;
    addr.sin_port = htons(port);
    addr.sin_addr.s_addr = inet_addr(ip.c_str());
    if (bind(_fd, (const sockaddr*)&addr, sizeof(sockaddr_in)) == -1) {
        ret = ERROR_SOCKET_BIND;
        srs_error("bind socket error. ep=%s:%d, ret=%d", ip.c_str(), port, ret);
        return ret;
>>>>>>> 911cd448
    }

    srs_fd_close_exec(_fd);
    srs_socket_reuse_addr(_fd);
    
    if (bind(_fd, r->ai_addr, r->ai_addrlen) == -1) {
        return srs_error_new(ERROR_SOCKET_BIND, "bind socket. ep=%s:%d", ip.c_str(), port);;
    }

    if (::listen(_fd, SERVER_LISTEN_BACKLOG) == -1) {
        return srs_error_new(ERROR_SOCKET_LISTEN, "listen socket");
    }
    
    if ((_stfd = srs_netfd_open_socket(_fd)) == NULL){
        return srs_error_new(ERROR_ST_OPEN_SOCKET, "st open socket");
    }
    
    srs_freep(trd);
    trd = new SrsSTCoroutine("tcp", this);
    if ((err = trd->start()) != srs_success) {
        return srs_error_wrap(err, "start coroutine");
    }
    
    return err;
}

srs_error_t SrsTcpListener::cycle()
{
    srs_error_t err = srs_success;
    
    while (true) {
        if ((err = trd->pull()) != srs_success) {
            return srs_error_wrap(err, "tcp listener");
        }
        
        srs_netfd_t cstfd = srs_accept(_stfd, NULL, NULL, SRS_UTIME_NO_TIMEOUT);
        if(cstfd == NULL){
            return srs_error_new(ERROR_SOCKET_CREATE, "accept failed");
        }
        
        int cfd = srs_netfd_fileno(cstfd);
        srs_fd_close_exec(cfd);
        
        if ((err = handler->on_tcp_client(cstfd)) != srs_success) {
            return srs_error_wrap(err, "handle fd=%d", cfd);
        }
    }
    
    return err;
}
<|MERGE_RESOLUTION|>--- conflicted
+++ resolved
@@ -224,30 +224,16 @@
         return srs_error_new(ERROR_SYSTEM_IP_INVALID, "get address info");
     }
     
-<<<<<<< HEAD
     if ((_fd = socket(r->ai_family, r->ai_socktype, r->ai_protocol)) == -1) {
         return srs_error_new(ERROR_SOCKET_CREATE, "create socket. ip=%s, port=%d", ip.c_str(), port);
-=======
+    }
+    
 #ifdef SRS_PERF_SO_KEEPALIVE
     int tcp_keepalive = 1;
     if (setsockopt(_fd, SOL_SOCKET, SO_KEEPALIVE, &tcp_keepalive, sizeof(int)) == -1) {
-        ret = ERROR_SOCKET_SETKEEPALIVE;
-        srs_error("setsockopt SO_KEEPALIVE[%d]error. port=%d, ret=%d", tcp_keepalive, port, ret);
-        return ret;
-    }
-    srs_verbose("setsockopt SO_KEEPALIVE[%d]success. port=%d", tcp_keepalive, port);
+        return srs_error_new(ERROR_SOCKET_SETKEEPALIVE, "setsockopt SO_KEEPALIVE[%d]error. port=%d", tcp_keepalive, port);
+    }
 #endif
-
-    sockaddr_in addr;
-    addr.sin_family = AF_INET;
-    addr.sin_port = htons(port);
-    addr.sin_addr.s_addr = inet_addr(ip.c_str());
-    if (bind(_fd, (const sockaddr*)&addr, sizeof(sockaddr_in)) == -1) {
-        ret = ERROR_SOCKET_BIND;
-        srs_error("bind socket error. ep=%s:%d, ret=%d", ip.c_str(), port, ret);
-        return ret;
->>>>>>> 911cd448
-    }
 
     srs_fd_close_exec(_fd);
     srs_socket_reuse_addr(_fd);
