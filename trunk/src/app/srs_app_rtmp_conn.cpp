--- conflicted
+++ resolved
@@ -524,13 +524,8 @@
     }
     
     bool enabled_cache = _srs_config->get_gop_cache(req->vhost);
-<<<<<<< HEAD
-    srs_trace("source url=%s, ip=%s, cache=%d, is_edge=%d, source_id=[%d][%s]",
-        req->get_stream_url().c_str(), ip.c_str(), enabled_cache, info->edge, ::getpid(), source->source_id().c_str());
-=======
-    srs_trace("source url=%s, ip=%s, cache=%d, is_edge=%d, source_id=%d/%d",
-        req->get_stream_url().c_str(), ip.c_str(), enabled_cache, info->edge, source->source_id(), source->pre_source_id());
->>>>>>> 86f8cbb5
+    srs_trace("source url=%s, ip=%s, cache=%d, is_edge=%d, source_id=%s/%s",
+        req->get_stream_url().c_str(), ip.c_str(), enabled_cache, info->edge, source->source_id().c_str(), source->pre_source_id().c_str());
     source->set_cache(enabled_cache);
     
     switch (info->type) {
