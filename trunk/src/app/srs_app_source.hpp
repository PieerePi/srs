--- conflicted
+++ resolved
@@ -513,19 +513,9 @@
     * can publish, true when is not streaming
     */
     bool _can_publish;
-<<<<<<< HEAD
-=======
-    /**
-    * atc whether atc(use absolute time and donot adjust time),
-    * directly use msg time and donot adjust if atc is true,
-    * otherwise, adjust msg time to start from 0 to make flash happy.
-    */
-    // TODO: FIXME: to support reload atc.
-    bool atc;
     // last die time, when all consumers quit and no publisher,
     // we will remove the source when source die.
     int64_t die_at;
->>>>>>> c7b97aa1
 private:
     SrsSharedPtrMessage* cache_metadata;
     // the cached video sequence header.
