--- conflicted
+++ resolved
@@ -1141,14 +1141,9 @@
     
     // trigger edge to fetch from origin.
     bool vhost_is_edge = _srs_config->get_vhost_is_edge(r->vhost);
-<<<<<<< HEAD
-    srs_trace("flv: source url=%s, is_edge=%d, source_id=[%d][%s]",
-        r->get_stream_url().c_str(), vhost_is_edge, ::getpid(), s->source_id().c_str());
-=======
-    srs_trace("flv: source url=%s, is_edge=%d, source_id=%d/%d",
-        r->get_stream_url().c_str(), vhost_is_edge, s->source_id(), s->pre_source_id());
->>>>>>> 86f8cbb5
-    
+    srs_trace("flv: source url=%s, is_edge=%d, source_id=%s/%s",
+        r->get_stream_url().c_str(), vhost_is_edge, s->source_id().c_str(), s->pre_source_id().c_str());
+
     return err;
 }
 
