/**
 * The MIT License (MIT)
 *
 * Copyright (c) 2013-2018 Winlin
 *
 * Permission is hereby granted, free of charge, to any person obtaining a copy of
 * this software and associated documentation files (the "Software"), to deal in
 * the Software without restriction, including without limitation the rights to
 * use, copy, modify, merge, publish, distribute, sublicense, and/or sell copies of
 * the Software, and to permit persons to whom the Software is furnished to do so,
 * subject to the following conditions:
 *
 * The above copyright notice and this permission notice shall be included in all
 * copies or substantial portions of the Software.
 *
 * THE SOFTWARE IS PROVIDED "AS IS", WITHOUT WARRANTY OF ANY KIND, EXPRESS OR
 * IMPLIED, INCLUDING BUT NOT LIMITED TO THE WARRANTIES OF MERCHANTABILITY, FITNESS
 * FOR A PARTICULAR PURPOSE AND NONINFRINGEMENT. IN NO EVENT SHALL THE AUTHORS OR
 * COPYRIGHT HOLDERS BE LIABLE FOR ANY CLAIM, DAMAGES OR OTHER LIABILITY, WHETHER
 * IN AN ACTION OF CONTRACT, TORT OR OTHERWISE, ARISING FROM, OUT OF OR IN
 * CONNECTION WITH THE SOFTWARE OR THE USE OR OTHER DEALINGS IN THE SOFTWARE.
 */

#include <srs_app_http_stream.hpp>

#define SRS_STREAM_CACHE_CYCLE_SECONDS 30

#include <sys/types.h>
#include <sys/stat.h>
#include <fcntl.h>
#include <stdlib.h>

#include <sstream>
using namespace std;

#include <srs_protocol_stream.hpp>
#include <srs_protocol_utility.hpp>
#include <srs_kernel_log.hpp>
#include <srs_kernel_error.hpp>
#include <srs_app_st.hpp>
#include <srs_core_autofree.hpp>
#include <srs_app_config.hpp>
#include <srs_kernel_utility.hpp>
#include <srs_kernel_file.hpp>
#include <srs_kernel_flv.hpp>
#include <srs_rtmp_stack.hpp>
#include <srs_app_source.hpp>
#include <srs_rtmp_msg_array.hpp>
#include <srs_kernel_aac.hpp>
#include <srs_kernel_mp3.hpp>
#include <srs_kernel_ts.hpp>
#include <srs_app_pithy_print.hpp>
#include <srs_app_source.hpp>
#include <srs_app_server.hpp>
#include <srs_app_statistic.hpp>
#include <srs_app_recv_thread.hpp>

<<<<<<< HEAD
SrsBufferCache::SrsBufferCache(SrsSource* s, SrsRequest* r)
=======
#endif

#include <srs_app_config.hpp>

#ifdef SRS_AUTO_HTTP_SERVER

SrsStreamCache::SrsStreamCache(SrsSource* s, SrsRequest* r)
>>>>>>> c45f72ef
{
    req = r->copy();
    source = s;
    queue = new SrsMessageQueue(true);
    trd = new SrsSTCoroutine("http-stream", this);
    
    // TODO: FIXME: support reload.
    fast_cache = _srs_config->get_vhost_http_remux_fast_cache(req->vhost);
}

SrsBufferCache::~SrsBufferCache()
{
    srs_freep(trd);
    
    srs_freep(queue);
    srs_freep(req);
}

srs_error_t SrsBufferCache::update(SrsSource* s, SrsRequest* r)
{
    srs_freep(req);
    req = r->copy();
    source = s;
    
    return srs_success;
}

srs_error_t SrsBufferCache::start()
{
    srs_error_t err = srs_success;
    
    if ((err = trd->start()) != srs_success) {
        return srs_error_wrap(err, "corotine");
    }
    
    return err;
}

srs_error_t SrsBufferCache::dump_cache(SrsConsumer* consumer, SrsRtmpJitterAlgorithm jitter)
{
    srs_error_t err = srs_success;
    
    if (fast_cache <= 0) {
        return err;
    }
    
    // the jitter is get from SrsSource, which means the time_jitter of vhost.
    if ((err = queue->dump_packets(consumer, false, jitter)) != srs_success) {
        return srs_error_wrap(err, "dump packets");
    }
    
    srs_trace("http: dump cache %d msgs, duration=%dms, cache=%.2fs", queue->size(), queue->duration(), fast_cache);
    
    return err;
}

srs_error_t SrsBufferCache::cycle()
{
    srs_error_t err = srs_success;
    
    // TODO: FIXME: support reload.
    if (fast_cache <= 0) {
        srs_usleep(SRS_STREAM_CACHE_CYCLE_SECONDS * 1000 * 1000);
        return err;
    }
    
    // the stream cache will create consumer to cache stream,
    // which will trigger to fetch stream from origin for edge.
    SrsConsumer* consumer = NULL;
    if ((err = source->create_consumer(NULL, consumer, false, false, true)) != srs_success) {
        return srs_error_wrap(err, "create consumer");
    }
    SrsAutoFree(SrsConsumer, consumer);
    
    SrsPithyPrint* pprint = SrsPithyPrint::create_http_stream_cache();
    SrsAutoFree(SrsPithyPrint, pprint);
    
    SrsMessageArray msgs(SRS_PERF_MW_MSGS);
    
    // set the queue size, which used for max cache.
    // TODO: FIXME: support reload.
    queue->set_queue_size(fast_cache);
    
    while (true) {
        if ((err = trd->pull()) != srs_success) {
            return srs_error_wrap(err, "buffer cache");
        }
        
        pprint->elapse();
        
        // get messages from consumer.
        // each msg in msgs.msgs must be free, for the SrsMessageArray never free them.
        int count = 0;
        if ((err = consumer->dump_packets(&msgs, count)) != srs_success) {
            return srs_error_wrap(err, "consumer dump packets");
        }
        
        if (count <= 0) {
            srs_info("http: sleep %dms for no msg", SRS_CONSTS_RTMP_PULSE_TMMS);
            // directly use sleep, donot use consumer wait.
            srs_usleep(SRS_CONSTS_RTMP_PULSE_TMMS * 1000);
            
            // ignore when nothing got.
            continue;
        }
        
        if (pprint->can_print()) {
            srs_trace("-> " SRS_CONSTS_LOG_HTTP_STREAM_CACHE " http: got %d msgs, age=%d, min=%d, mw=%d",
                      count, pprint->age(), SRS_PERF_MW_MIN_MSGS, SRS_CONSTS_RTMP_PULSE_TMMS);
        }
        
        // free the messages.
        for (int i = 0; i < count; i++) {
            SrsSharedPtrMessage* msg = msgs.msgs[i];
            queue->enqueue(msg);
        }
    }
    
    return err;
}

ISrsBufferEncoder::ISrsBufferEncoder()
{
}

ISrsBufferEncoder::~ISrsBufferEncoder()
{
}

SrsTsStreamEncoder::SrsTsStreamEncoder()
{
    enc = new SrsTsTransmuxer();
}

SrsTsStreamEncoder::~SrsTsStreamEncoder()
{
    srs_freep(enc);
}

srs_error_t SrsTsStreamEncoder::initialize(SrsFileWriter* w, SrsBufferCache* /*c*/)
{
    srs_error_t err = srs_success;
    
    if ((err = enc->initialize(w)) != srs_success) {
        return srs_error_wrap(err, "init encoder");
    }
    
    return err;
}

srs_error_t SrsTsStreamEncoder::write_audio(int64_t timestamp, char* data, int size)
{
    srs_error_t err = srs_success;
    
    if ((err = enc->write_audio(timestamp, data, size)) != srs_success) {
        return srs_error_wrap(err, "write audio");
    }
    
    return err;
}

srs_error_t SrsTsStreamEncoder::write_video(int64_t timestamp, char* data, int size)
{
    srs_error_t err = srs_success;
    
    if ((err = enc->write_video(timestamp, data, size)) != srs_success) {
        return srs_error_wrap(err, "write video");
    }
    
    return err;
}

srs_error_t SrsTsStreamEncoder::write_metadata(int64_t /*timestamp*/, char* /*data*/, int /*size*/)
{
    return srs_success;
}

bool SrsTsStreamEncoder::has_cache()
{
    // for ts stream, use gop cache of SrsSource is ok.
    return false;
}

srs_error_t SrsTsStreamEncoder::dump_cache(SrsConsumer* /*consumer*/, SrsRtmpJitterAlgorithm /*jitter*/)
{
    // for ts stream, ignore cache.
    return srs_success;
}

SrsFlvStreamEncoder::SrsFlvStreamEncoder()
{
    enc = new SrsFlvTransmuxer();
}

SrsFlvStreamEncoder::~SrsFlvStreamEncoder()
{
    srs_freep(enc);
}

srs_error_t SrsFlvStreamEncoder::initialize(SrsFileWriter* w, SrsBufferCache* /*c*/)
{
    srs_error_t err = srs_success;
    
    if ((err = enc->initialize(w)) != srs_success) {
        return srs_error_wrap(err, "init encoder");
    }
    
    // write flv header.
    if ((err = enc->write_header())  != srs_success) {
        return srs_error_wrap(err, "write header");
    }
    
    return err;
}

srs_error_t SrsFlvStreamEncoder::write_audio(int64_t timestamp, char* data, int size)
{
    return enc->write_audio(timestamp, data, size);
}

srs_error_t SrsFlvStreamEncoder::write_video(int64_t timestamp, char* data, int size)
{
    return enc->write_video(timestamp, data, size);
}

srs_error_t SrsFlvStreamEncoder::write_metadata(int64_t timestamp, char* data, int size)
{
    return enc->write_metadata(SrsFrameTypeScript, data, size);
}

bool SrsFlvStreamEncoder::has_cache()
{
    // for flv stream, use gop cache of SrsSource is ok.
    return false;
}

srs_error_t SrsFlvStreamEncoder::dump_cache(SrsConsumer* /*consumer*/, SrsRtmpJitterAlgorithm /*jitter*/)
{
    // for flv stream, ignore cache.
    return srs_success;
}

#ifdef SRS_PERF_FAST_FLV_ENCODER
SrsFastFlvStreamEncoder::SrsFastFlvStreamEncoder()
{
}

SrsFastFlvStreamEncoder::~SrsFastFlvStreamEncoder()
{
}

srs_error_t SrsFastFlvStreamEncoder::write_tags(SrsSharedPtrMessage** msgs, int count)
{
    return enc->write_tags(msgs, count);
}
#endif

SrsAacStreamEncoder::SrsAacStreamEncoder()
{
    enc = new SrsAacTransmuxer();
    cache = NULL;
}

SrsAacStreamEncoder::~SrsAacStreamEncoder()
{
    srs_freep(enc);
}

srs_error_t SrsAacStreamEncoder::initialize(SrsFileWriter* w, SrsBufferCache* c)
{
    srs_error_t err = srs_success;
    
    cache = c;
    
    if ((err = enc->initialize(w)) != srs_success) {
        return srs_error_wrap(err, "init encoder");
    }
    
    return err;
}

srs_error_t SrsAacStreamEncoder::write_audio(int64_t timestamp, char* data, int size)
{
    return enc->write_audio(timestamp, data, size);
}

srs_error_t SrsAacStreamEncoder::write_video(int64_t /*timestamp*/, char* /*data*/, int /*size*/)
{
    // aac ignore any flv video.
    return srs_success;
}

srs_error_t SrsAacStreamEncoder::write_metadata(int64_t /*timestamp*/, char* /*data*/, int /*size*/)
{
    // aac ignore any flv metadata.
    return srs_success;
}

bool SrsAacStreamEncoder::has_cache()
{
    return true;
}

srs_error_t SrsAacStreamEncoder::dump_cache(SrsConsumer* consumer, SrsRtmpJitterAlgorithm jitter)
{
    srs_assert(cache);
    return cache->dump_cache(consumer, jitter);
}

SrsMp3StreamEncoder::SrsMp3StreamEncoder()
{
    enc = new SrsMp3Transmuxer();
    cache = NULL;
}

SrsMp3StreamEncoder::~SrsMp3StreamEncoder()
{
    srs_freep(enc);
}

srs_error_t SrsMp3StreamEncoder::initialize(SrsFileWriter* w, SrsBufferCache* c)
{
    srs_error_t err = srs_success;
    
    cache = c;
    
    if ((err = enc->initialize(w)) != srs_success) {
        return srs_error_wrap(err, "init encoder");
    }
    
    if ((err = enc->write_header()) != srs_success) {
        return srs_error_wrap(err, "init encoder");
    }
    
    return err;
}

srs_error_t SrsMp3StreamEncoder::write_audio(int64_t timestamp, char* data, int size)
{
    return enc->write_audio(timestamp, data, size);
}

srs_error_t SrsMp3StreamEncoder::write_video(int64_t /*timestamp*/, char* /*data*/, int /*size*/)
{
    // mp3 ignore any flv video.
    return srs_success;
}

srs_error_t SrsMp3StreamEncoder::write_metadata(int64_t /*timestamp*/, char* /*data*/, int /*size*/)
{
    // mp3 ignore any flv metadata.
    return srs_success;
}

bool SrsMp3StreamEncoder::has_cache()
{
    return true;
}

srs_error_t SrsMp3StreamEncoder::dump_cache(SrsConsumer* consumer, SrsRtmpJitterAlgorithm jitter)
{
    srs_assert(cache);
    return cache->dump_cache(consumer, jitter);
}

SrsBufferWriter::SrsBufferWriter(ISrsHttpResponseWriter* w)
{
    writer = w;
}

SrsBufferWriter::~SrsBufferWriter()
{
}

srs_error_t SrsBufferWriter::open(std::string /*file*/)
{
    return srs_success;
}

void SrsBufferWriter::close()
{
}

bool SrsBufferWriter::is_open()
{
    return true;
}

int64_t SrsBufferWriter::tellg()
{
    return 0;
}

srs_error_t SrsBufferWriter::write(void* buf, size_t count, ssize_t* pnwrite)
{
    if (pnwrite) {
        *pnwrite = count;
    }
    return writer->write((char*)buf, (int)count);
}

srs_error_t SrsBufferWriter::writev(const iovec* iov, int iovcnt, ssize_t* pnwrite)
{
    return writer->writev(iov, iovcnt, pnwrite);
}

SrsLiveStream::SrsLiveStream(SrsSource* s, SrsRequest* r, SrsBufferCache* c)
{
    source = s;
    cache = c;
    req = r->copy();
}

SrsLiveStream::~SrsLiveStream()
{
    srs_freep(req);
}

srs_error_t SrsLiveStream::update(SrsSource* s, SrsRequest* r)
{
    srs_freep(req);
    source = s;
    req = r->copy();
    
    return srs_success;
}

srs_error_t SrsLiveStream::serve_http(ISrsHttpResponseWriter* w, ISrsHttpMessage* r)
{
    srs_error_t err = srs_success;
    
    ISrsBufferEncoder* enc = NULL;
    
    srs_assert(entry);
    if (srs_string_ends_with(entry->pattern, ".flv")) {
        w->header()->set_content_type("video/x-flv");
#ifdef SRS_PERF_FAST_FLV_ENCODER
        bool realtime = _srs_config->get_realtime_enabled(req->vhost);
        if (realtime) {
            enc = new SrsFlvStreamEncoder();
        } else {
            enc = new SrsFastFlvStreamEncoder();
        }
#else
        enc = new SrsFlvStreamEncoder();
#endif
    } else if (srs_string_ends_with(entry->pattern, ".aac")) {
        w->header()->set_content_type("audio/x-aac");
        enc = new SrsAacStreamEncoder();
    } else if (srs_string_ends_with(entry->pattern, ".mp3")) {
        w->header()->set_content_type("audio/mpeg");
        enc = new SrsMp3StreamEncoder();
    } else if (srs_string_ends_with(entry->pattern, ".ts")) {
        w->header()->set_content_type("video/MP2T");
        enc = new SrsTsStreamEncoder();
    } else {
        return srs_error_new(ERROR_HTTP_LIVE_STREAM_EXT, "invalid pattern=%s", entry->pattern.c_str());
    }
    SrsAutoFree(ISrsBufferEncoder, enc);
    
    // create consumer of souce, ignore gop cache, use the audio gop cache.
    SrsConsumer* consumer = NULL;
    if ((err = source->create_consumer(NULL, consumer, true, true, !enc->has_cache())) != srs_success) {
        return srs_error_wrap(err, "create consumer");
    }
    SrsAutoFree(SrsConsumer, consumer);
    srs_verbose("http: consumer created success.");
    
    SrsPithyPrint* pprint = SrsPithyPrint::create_http_stream();
    SrsAutoFree(SrsPithyPrint, pprint);
    
    SrsMessageArray msgs(SRS_PERF_MW_MSGS);
    
    // update the statistic when source disconveried.
    SrsStatistic* stat = SrsStatistic::instance();
    if ((err = stat->on_client(_srs_context->get_id(), req, NULL, SrsRtmpConnPlay)) != srs_success) {
        return srs_error_wrap(err, "stat on client");
    }
    
    // the memory writer.
    SrsBufferWriter writer(w);
    if ((err = enc->initialize(&writer, cache)) != srs_success) {
        return srs_error_wrap(err, "init encoder");
    }
    
    // if gop cache enabled for encoder, dump to consumer.
    if (enc->has_cache()) {
        if ((err = enc->dump_cache(consumer, source->jitter())) != srs_success) {
            return srs_error_wrap(err, "encoder dump cache");
        }
    }
    
#ifdef SRS_PERF_FAST_FLV_ENCODER
    SrsFastFlvStreamEncoder* ffe = dynamic_cast<SrsFastFlvStreamEncoder*>(enc);
#endif
    
    // Use receive thread to accept the close event to avoid FD leak.
    // @see https://github.com/ossrs/srs/issues/636#issuecomment-298208427
    SrsHttpMessage* hr = dynamic_cast<SrsHttpMessage*>(r);
    SrsResponseOnlyHttpConn* hc = dynamic_cast<SrsResponseOnlyHttpConn*>(hr->connection());
    
    int mw_sleep = _srs_config->get_mw_sleep_ms(req->vhost);
    
    SrsHttpRecvThread* trd = new SrsHttpRecvThread(hc);
    SrsAutoFree(SrsHttpRecvThread, trd);
    
    if ((err = trd->start()) != srs_success) {
        return srs_error_wrap(err, "start recv thread");
    }

    // TODO: free and erase the disabled entry after all related connections is closed.
    while (entry->enabled) {
        pprint->elapse();
        
        // Whether client closed the FD.
        if ((err = trd->pull()) != srs_success) {
            return srs_error_wrap(err, "recv thread");
        }

        // get messages from consumer.
        // each msg in msgs.msgs must be free, for the SrsMessageArray never free them.
        int count = 0;
        if ((err = consumer->dump_packets(&msgs, count)) != srs_success) {
            return srs_error_wrap(err, "consumer dump packets");
        }
        
        if (count <= 0) {
            srs_info("http: sleep %dms for no msg", SRS_CONSTS_RTMP_PULSE_TMMS);
            // directly use sleep, donot use consumer wait.
<<<<<<< HEAD
            srs_usleep(SRS_CONSTS_RTMP_PULSE_TMMS * 1000);
=======
            st_usleep(mw_sleep);
>>>>>>> c45f72ef
            
            // ignore when nothing got.
            continue;
        }
        
        if (pprint->can_print()) {
<<<<<<< HEAD
            srs_info("-> " SRS_CONSTS_LOG_HTTP_STREAM " http: got %d msgs, age=%d, min=%d, mw=%d",
                count, pprint->age(), SRS_PERF_MW_MIN_MSGS, SRS_CONSTS_RTMP_PULSE_TMMS);
=======
            srs_trace("-> "SRS_CONSTS_LOG_HTTP_STREAM" http: got %d msgs, age=%d, min=%d, mw=%d",
                count, pprint->age(), SRS_PERF_MW_MIN_MSGS, mw_sleep);
>>>>>>> c45f72ef
        }
        
        // sendout all messages.
#ifdef SRS_PERF_FAST_FLV_ENCODER
        if (ffe) {
            err = ffe->write_tags(msgs.msgs, count);
        } else {
            err = streaming_send_messages(enc, msgs.msgs, count);
        }
#else
        err = streaming_send_messages(enc, msgs.msgs, count);
#endif
        
        // free the messages.
        for (int i = 0; i < count; i++) {
            SrsSharedPtrMessage* msg = msgs.msgs[i];
            srs_freep(msg);
        }
        
        // check send error code.
        if (err != srs_success) {
            return srs_error_wrap(err, "send messages");
        }
    }
    
    return err;
}

srs_error_t SrsLiveStream::streaming_send_messages(ISrsBufferEncoder* enc, SrsSharedPtrMessage** msgs, int nb_msgs)
{
    srs_error_t err = srs_success;
    
    for (int i = 0; i < nb_msgs; i++) {
        SrsSharedPtrMessage* msg = msgs[i];
        
        if (msg->is_audio()) {
            err = enc->write_audio(msg->timestamp, msg->payload, msg->size);
        } else if (msg->is_video()) {
            err = enc->write_video(msg->timestamp, msg->payload, msg->size);
        } else {
            err = enc->write_metadata(msg->timestamp, msg->payload, msg->size);
        }
        
        if (err != srs_success) {
            return srs_error_wrap(err, "send messages");
        }
    }
    
    return err;
}

SrsLiveEntry::SrsLiveEntry(std::string m)
{
    mount = m;
    
    stream = NULL;
    cache = NULL;
    
    req = NULL;
    source = NULL;
    
    std::string ext = srs_path_filext(m);
    _is_flv = (ext == ".flv");
    _is_ts = (ext == ".ts");
    _is_mp3 = (ext == ".mp3");
    _is_aac = (ext == ".aac");
}

bool SrsLiveEntry::is_flv()
{
    return _is_flv;
}

bool SrsLiveEntry::is_ts()
{
    return _is_ts;
}

bool SrsLiveEntry::is_aac()
{
    return _is_aac;
}

bool SrsLiveEntry::is_mp3()
{
    return _is_mp3;
}

SrsHttpStreamServer::SrsHttpStreamServer(SrsServer* svr)
{
    server = svr;
    
    mux.hijack(this);
    _srs_config->subscribe(this);
}

SrsHttpStreamServer::~SrsHttpStreamServer()
{
    mux.unhijack(this);
    _srs_config->unsubscribe(this);
    
    if (true) {
        std::map<std::string, SrsLiveEntry*>::iterator it;
        for (it = tflvs.begin(); it != tflvs.end(); ++it) {
            SrsLiveEntry* entry = it->second;
            srs_freep(entry->req);
            srs_freep(entry);
        }
        tflvs.clear();
    }
    if (true) {
        std::map<std::string, SrsLiveEntry*>::iterator it;
        for (it = sflvs.begin(); it != sflvs.end(); ++it) {
            SrsLiveEntry* entry = it->second;
            srs_freep(entry);
        }
        sflvs.clear();
    }
}

srs_error_t SrsHttpStreamServer::initialize()
{
    srs_error_t err = srs_success;
    
    // remux rtmp to flv live streaming
    if ((err = initialize_flv_streaming()) != srs_success) {
        return srs_error_wrap(err, "http flv stream");
    }
    
    return err;
}

// TODO: FIXME: rename for HTTP FLV mount.
srs_error_t SrsHttpStreamServer::http_mount(SrsSource* s, SrsRequest* r)
{
    srs_error_t err = srs_success;
    
    // the id to identify stream.
    std::string sid = r->get_stream_url();
    SrsLiveEntry* entry = NULL;
    
    // create stream from template when not found.
    if (sflvs.find(sid) == sflvs.end()) {
        if (tflvs.find(r->vhost) == tflvs.end()) {
            return err;
        }
        
        SrsLiveEntry* tmpl = tflvs[r->vhost];
        
        std::string mount = tmpl->mount;
        
        // replace the vhost variable
        mount = srs_string_replace(mount, "[vhost]", r->vhost);
        mount = srs_string_replace(mount, "[app]", r->app);
        mount = srs_string_replace(mount, "[stream]", r->stream);
        
        // remove the default vhost mount
        mount = srs_string_replace(mount, SRS_CONSTS_RTMP_DEFAULT_VHOST"/", "/");
        
        entry = new SrsLiveEntry(mount);
        
        entry->cache = new SrsBufferCache(s, r);
        entry->stream = new SrsLiveStream(s, r, entry->cache);
        
        // TODO: FIXME: maybe refine the logic of http remux service.
        // if user push streams followed:
        //     rtmp://test.com/live/stream1
        //     rtmp://test.com/live/stream2
        // and they will using the same template, such as: [vhost]/[app]/[stream].flv
        // so, need to free last request object, otherwise, it will cause memory leak.
        srs_freep(tmpl->req);
        
        tmpl->source = s;
        tmpl->req = r->copy();
        
        sflvs[sid] = entry;
        
        // mount the http flv stream.
        // we must register the handler, then start the thread,
        // for the thread will cause thread switch context.
        // @see https://github.com/ossrs/srs/issues/404
        if ((err = mux.handle(mount, entry->stream)) != srs_success) {
            return srs_error_wrap(err, "http: mount flv stream for vhost=%s failed", sid.c_str());
        }
        
        // start http stream cache thread
        if ((err = entry->cache->start()) != srs_success) {
            return srs_error_wrap(err, "http: start stream cache failed");
        }
        srs_trace("http: mount flv stream for sid=%s, mount=%s", sid.c_str(), mount.c_str());
    } else {
        entry = sflvs[sid];
        entry->stream->update(s, r);
        entry->cache->update(s, r);
    }
    
    if (entry->stream) {
        entry->stream->entry->enabled = true;
        return err;
    }
    
    return err;
}

void SrsHttpStreamServer::http_unmount(SrsSource* s, SrsRequest* r)
{
    std::string sid = r->get_stream_url();
    
    if (sflvs.find(sid) == sflvs.end()) {
        return;
    }
    
    SrsLiveEntry* entry = sflvs[sid];
    entry->stream->entry->enabled = false;
}

srs_error_t SrsHttpStreamServer::on_reload_vhost_added(string vhost)
{
    srs_error_t err = srs_success;
    
    if ((err = on_reload_vhost_http_remux_updated(vhost)) != srs_success) {
        return srs_error_wrap(err, "reload vhost added");
    }
    
    return err;
}

srs_error_t SrsHttpStreamServer::on_reload_vhost_http_remux_updated(string vhost)
{
    srs_error_t err = srs_success;
    
    if (tflvs.find(vhost) == tflvs.end()) {
        if ((err = initialize_flv_entry(vhost)) != srs_success) {
            return srs_error_wrap(err, "init flv entry");
        }
        
        // http mount need SrsRequest and SrsSource param, only create a mapping template entry
        // and do mount automatically on playing http flv if this stream is a new http_remux stream.
        return err;
    }
    
    SrsLiveEntry* tmpl = tflvs[vhost];
    SrsRequest* req = tmpl->req;
    SrsSource* source = tmpl->source;
    
    if (source && req) {
        // cleanup the exists http remux.
        http_unmount(source, req);
    }
    
    if (!_srs_config->get_vhost_http_remux_enabled(vhost)) {
        return err;
    }
    
    string old_tmpl_mount = tmpl->mount;
    string new_tmpl_mount = _srs_config->get_vhost_http_remux_mount(vhost);
    
    /**
     * TODO: not support to reload different mount url for the time being.
     * if the mount is change, need more logical thing to deal with.
     * such as erase stream from sflvs and free all related resource.
     */
    srs_assert(old_tmpl_mount == new_tmpl_mount);
    
    // do http mount directly with SrsRequest and SrsSource if stream is played already.
    if (req) {
        std::string sid = req->get_stream_url();
        
        // remount stream.
        if ((err = http_mount(source, req)) != srs_success) {
            return srs_error_wrap(err, "vhost %s http_remux reload failed", vhost.c_str());
        }
    } else {
        // for without SrsRequest and SrsSource if stream is not played yet, do http mount automatically
        // when start play this http flv stream.
    }
    
    srs_trace("vhost %s http_remux reload success", vhost.c_str());
    
    return err;
}

srs_error_t SrsHttpStreamServer::hijack(ISrsHttpMessage* request, ISrsHttpHandler** ph)
{
    srs_error_t err = srs_success;
    
    // when handler not the root, we think the handler is ok.
    ISrsHttpHandler* h = *ph? *ph : NULL;
    if (h && h->entry && h->entry->pattern != "/") {
        return err;
    }
    
    // only hijack for http streaming, http-flv/ts/mp3/aac.
    std::string ext = request->ext();
    if (ext.empty()) {
        return err;
    }
    
    // find the actually request vhost.
    SrsConfDirective* vhost = _srs_config->get_vhost(request->host());
    if (!vhost || !_srs_config->get_vhost_enabled(vhost)) {
        return err;
    }
    
    // find the entry template for the stream.
    SrsLiveEntry* entry = NULL;
    if (true) {
        // no http streaming on vhost, ignore.
        std::map<std::string, SrsLiveEntry*>::iterator it = tflvs.find(vhost->arg0());
        if (it == tflvs.end()) {
            return err;
        }
        
        // hstrs always enabled.
        // for origin, the http stream will be mount already when publish,
        //      so it must never enter this line for stream already mounted.
        // for edge, the http stream is trigger by hstrs and mount by it,
        //      so we only hijack when only edge and hstrs is on.
        entry = it->second;
        
        // check entry and request extension.
        if (entry->is_flv()) {
            if (ext != ".flv") {
                return err;
            }
        } else if (entry->is_ts()) {
            if (ext != ".ts") {
                return err;
            }
        } else if (entry->is_mp3()) {
            if (ext != ".mp3") {
                return err;
            }
        } else if (entry->is_aac()) {
            if (ext != ".aac") {
                return err;
            }
        } else {
            return err;
        }
    }
    
    // convert to concreate class.
    SrsHttpMessage* hreq = dynamic_cast<SrsHttpMessage*>(request);
    srs_assert(hreq);
    
    // hijack for entry.
    SrsRequest* r = hreq->to_request(vhost->arg0());
    SrsAutoFree(SrsRequest, r);
    
    std::string sid = r->get_stream_url();
    // check whether the http remux is enabled,
    // for example, user disable the http flv then reload.
    if (sflvs.find(sid) != sflvs.end()) {
        SrsLiveEntry* s_entry = sflvs[sid];
        if (!s_entry->stream->entry->enabled) {
            // only when the http entry is disabled, check the config whether http flv disable,
            // for the http flv edge use hijack to trigger the edge ingester, we always mount it
            // eventhough the origin does not exists the specified stream.
            if (!_srs_config->get_vhost_http_remux_enabled(r->vhost)) {
                return srs_error_new(ERROR_HTTP_HIJACK, "stream disabled");
            }
        }
    }
    
    SrsSource* s = NULL;
    if ((err = SrsSource::fetch_or_create(r, server, &s)) != srs_success) {
        return srs_error_wrap(err, "source create");
    }
    srs_assert(s != NULL);
    
    // create http streaming handler.
    if ((err = http_mount(s, r)) != srs_success) {
        return srs_error_wrap(err, "http mount");
    }
    
    // use the handler if exists.
    if (ph) {
        if (sflvs.find(sid) != sflvs.end()) {
            entry = sflvs[sid];
            *ph = entry->stream;
        }
    }
    
    // trigger edge to fetch from origin.
    bool vhost_is_edge = _srs_config->get_vhost_is_edge(r->vhost);
    srs_trace("flv: source url=%s, is_edge=%d, source_id=%d[%d]",
        r->get_stream_url().c_str(), vhost_is_edge, s->source_id(), s->source_id());
    
    return err;
}

srs_error_t SrsHttpStreamServer::initialize_flv_streaming()
{
    srs_error_t err = srs_success;
    
    // http flv live stream mount for each vhost.
    SrsConfDirective* root = _srs_config->get_root();
    for (int i = 0; i < (int)root->directives.size(); i++) {
        SrsConfDirective* conf = root->at(i);
        
        if (!conf->is_vhost()) {
            continue;
        }
        
        if ((err = initialize_flv_entry(conf->arg0())) != srs_success) {
            return srs_error_wrap(err, "init flv entries");
        }
    }
    
    return err;
}

srs_error_t SrsHttpStreamServer::initialize_flv_entry(std::string vhost)
{
    srs_error_t err = srs_success;
    
    if (!_srs_config->get_vhost_http_remux_enabled(vhost)) {
        return err;
    }
    
    SrsLiveEntry* entry = new SrsLiveEntry(_srs_config->get_vhost_http_remux_mount(vhost));
    
    tflvs[vhost] = entry;
    srs_trace("http flv live stream, vhost=%s, mount=%s", vhost.c_str(), entry->mount.c_str());
    
    return err;
}
<|MERGE_RESOLUTION|>--- conflicted
+++ resolved
@@ -55,17 +55,7 @@
 #include <srs_app_statistic.hpp>
 #include <srs_app_recv_thread.hpp>
 
-<<<<<<< HEAD
 SrsBufferCache::SrsBufferCache(SrsSource* s, SrsRequest* r)
-=======
-#endif
-
-#include <srs_app_config.hpp>
-
-#ifdef SRS_AUTO_HTTP_SERVER
-
-SrsStreamCache::SrsStreamCache(SrsSource* s, SrsRequest* r)
->>>>>>> c45f72ef
 {
     req = r->copy();
     source = s;
@@ -595,24 +585,15 @@
         if (count <= 0) {
             srs_info("http: sleep %dms for no msg", SRS_CONSTS_RTMP_PULSE_TMMS);
             // directly use sleep, donot use consumer wait.
-<<<<<<< HEAD
-            srs_usleep(SRS_CONSTS_RTMP_PULSE_TMMS * 1000);
-=======
-            st_usleep(mw_sleep);
->>>>>>> c45f72ef
+            srs_usleep(mw_sleep);
             
             // ignore when nothing got.
             continue;
         }
         
         if (pprint->can_print()) {
-<<<<<<< HEAD
-            srs_info("-> " SRS_CONSTS_LOG_HTTP_STREAM " http: got %d msgs, age=%d, min=%d, mw=%d",
-                count, pprint->age(), SRS_PERF_MW_MIN_MSGS, SRS_CONSTS_RTMP_PULSE_TMMS);
-=======
             srs_trace("-> "SRS_CONSTS_LOG_HTTP_STREAM" http: got %d msgs, age=%d, min=%d, mw=%d",
                 count, pprint->age(), SRS_PERF_MW_MIN_MSGS, mw_sleep);
->>>>>>> c45f72ef
         }
         
         // sendout all messages.
