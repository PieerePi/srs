/**
 * The MIT License (MIT)
 *
 * Copyright (c) 2013-2020 Winlin
 *
 * Permission is hereby granted, free of charge, to any person obtaining a copy of
 * this software and associated documentation files (the "Software"), to deal in
 * the Software without restriction, including without limitation the rights to
 * use, copy, modify, merge, publish, distribute, sublicense, and/or sell copies of
 * the Software, and to permit persons to whom the Software is furnished to do so,
 * subject to the following conditions:
 *
 * The above copyright notice and this permission notice shall be included in all
 * copies or substantial portions of the Software.
 *
 * THE SOFTWARE IS PROVIDED "AS IS", WITHOUT WARRANTY OF ANY KIND, EXPRESS OR
 * IMPLIED, INCLUDING BUT NOT LIMITED TO THE WARRANTIES OF MERCHANTABILITY, FITNESS
 * FOR A PARTICULAR PURPOSE AND NONINFRINGEMENT. IN NO EVENT SHALL THE AUTHORS OR
 * COPYRIGHT HOLDERS BE LIABLE FOR ANY CLAIM, DAMAGES OR OTHER LIABILITY, WHETHER
 * IN AN ACTION OF CONTRACT, TORT OR OTHERWISE, ARISING FROM, OUT OF OR IN
 * CONNECTION WITH THE SOFTWARE OR THE USE OR OTHER DEALINGS IN THE SOFTWARE.
 */

#ifndef SRS_KERNEL_ERROR_HPP
#define SRS_KERNEL_ERROR_HPP

#include <srs_core.hpp>

#include <string>

// For srs-librtmp, @see https://github.com/ossrs/srs/issues/213
#ifndef _WIN32
#define ERROR_SUCCESS                       0
#endif

///////////////////////////////////////////////////////
// The system error.
///////////////////////////////////////////////////////
#define ERROR_SOCKET_CREATE                 1000
#define ERROR_SOCKET_SETREUSE               1001
#define ERROR_SOCKET_BIND                   1002
#define ERROR_SOCKET_LISTEN                 1003
#define ERROR_SOCKET_CLOSED                 1004
#define ERROR_SOCKET_GET_PEER_NAME          1005
#define ERROR_SOCKET_GET_PEER_IP            1006
#define ERROR_SOCKET_READ                   1007
#define ERROR_SOCKET_READ_FULLY             1008
#define ERROR_SOCKET_WRITE                  1009
#define ERROR_SOCKET_WAIT                   1010
#define ERROR_SOCKET_TIMEOUT                1011
#define ERROR_SOCKET_CONNECT                1012
#define ERROR_ST_SET_EPOLL                  1013
#define ERROR_ST_INITIALIZE                 1014
#define ERROR_ST_OPEN_SOCKET                1015
#define ERROR_ST_CREATE_LISTEN_THREAD       1016
#define ERROR_ST_CREATE_CYCLE_THREAD        1017
#define ERROR_ST_CONNECT                    1018
#define ERROR_SYSTEM_PACKET_INVALID         1019
#define ERROR_SYSTEM_CLIENT_INVALID         1020
#define ERROR_SYSTEM_ASSERT_FAILED          1021
#define ERROR_READER_BUFFER_OVERFLOW        1022
#define ERROR_SYSTEM_CONFIG_INVALID         1023
#define ERROR_SYSTEM_CONFIG_DIRECTIVE       1024
#define ERROR_SYSTEM_CONFIG_BLOCK_START     1025
#define ERROR_SYSTEM_CONFIG_BLOCK_END       1026
#define ERROR_SYSTEM_CONFIG_EOF             1027
#define ERROR_SYSTEM_STREAM_BUSY            1028
#define ERROR_SYSTEM_IP_INVALID             1029
#define ERROR_SYSTEM_FORWARD_LOOP           1030
#define ERROR_SYSTEM_WAITPID                1031
#define ERROR_SYSTEM_BANDWIDTH_KEY          1032
#define ERROR_SYSTEM_BANDWIDTH_DENIED       1033
#define ERROR_SYSTEM_PID_ACQUIRE            1034
#define ERROR_SYSTEM_PID_ALREADY_RUNNING    1035
#define ERROR_SYSTEM_PID_LOCK               1036
#define ERROR_SYSTEM_PID_TRUNCATE_FILE      1037
#define ERROR_SYSTEM_PID_WRITE_FILE         1038
#define ERROR_SYSTEM_PID_GET_FILE_INFO      1039
#define ERROR_SYSTEM_PID_SET_FILE_INFO      1040
#define ERROR_SYSTEM_FILE_ALREADY_OPENED    1041
#define ERROR_SYSTEM_FILE_OPENE             1042
//#define ERROR_SYSTEM_FILE_CLOSE             1043
#define ERROR_SYSTEM_FILE_READ              1044
#define ERROR_SYSTEM_FILE_WRITE             1045
#define ERROR_SYSTEM_FILE_EOF               1046
#define ERROR_SYSTEM_FILE_RENAME            1047
#define ERROR_SYSTEM_CREATE_PIPE            1048
#define ERROR_SYSTEM_FILE_SEEK              1049
#define ERROR_SYSTEM_IO_INVALID             1050
#define ERROR_ST_EXCEED_THREADS             1051
#define ERROR_SYSTEM_SECURITY               1052
#define ERROR_SYSTEM_SECURITY_DENY          1053
#define ERROR_SYSTEM_SECURITY_ALLOW         1054
#define ERROR_SYSTEM_TIME                   1055
#define ERROR_SYSTEM_DIR_EXISTS             1056
#define ERROR_SYSTEM_CREATE_DIR             1057
#define ERROR_SYSTEM_KILL                   1058
#define ERROR_SYSTEM_CONFIG_PERSISTENCE     1059
#define ERROR_SYSTEM_CONFIG_RAW             1060
#define ERROR_SYSTEM_CONFIG_RAW_DISABLED    1061
#define ERROR_SYSTEM_CONFIG_RAW_NOT_ALLOWED 1062
#define ERROR_SYSTEM_CONFIG_RAW_PARAMS      1063
#define ERROR_SYSTEM_FILE_NOT_EXISTS        1064
#define ERROR_SYSTEM_HOURGLASS_RESOLUTION   1065
#define ERROR_SYSTEM_DNS_RESOLVE            1066
#define ERROR_SYSTEM_FRAGMENT_UNLINK        1067
#define ERROR_SYSTEM_FRAGMENT_RENAME        1068
#define ERROR_THREAD_DISPOSED               1069
#define ERROR_THREAD_INTERRUPED             1070
#define ERROR_THREAD_TERMINATED             1071
#define ERROR_THREAD_DUMMY                  1072
#define ERROR_ASPROCESS_PPID                1073
#define ERROR_EXCEED_CONNECTIONS            1074
#define ERROR_SOCKET_SETKEEPALIVE           1075
#define ERROR_SOCKET_NO_NODELAY             1076
#define ERROR_SOCKET_SNDBUF                 1077
#define ERROR_THREAD_STARTED                1078
#define ERROR_SOCKET_SETREUSEADDR           1079
#define ERROR_SOCKET_SETCLOSEEXEC           1080
#define ERROR_SOCKET_ACCEPT                 1081

///////////////////////////////////////////////////////
// RTMP protocol error.
///////////////////////////////////////////////////////
#define ERROR_RTMP_PLAIN_REQUIRED           2000
#define ERROR_RTMP_CHUNK_START              2001
#define ERROR_RTMP_MSG_INVALID_SIZE         2002
#define ERROR_RTMP_AMF0_DECODE              2003
#define ERROR_RTMP_AMF0_INVALID             2004
#define ERROR_RTMP_REQ_CONNECT              2005
#define ERROR_RTMP_REQ_TCURL                2006
#define ERROR_RTMP_MESSAGE_DECODE           2007
#define ERROR_RTMP_MESSAGE_ENCODE           2008
#define ERROR_RTMP_AMF0_ENCODE              2009
#define ERROR_RTMP_CHUNK_SIZE               2010
#define ERROR_RTMP_TRY_SIMPLE_HS            2011
#define ERROR_RTMP_CH_SCHEMA                2012
#define ERROR_RTMP_PACKET_SIZE              2013
#define ERROR_RTMP_VHOST_NOT_FOUND          2014
#define ERROR_RTMP_ACCESS_DENIED            2015
#define ERROR_RTMP_HANDSHAKE                2016
#define ERROR_RTMP_NO_REQUEST               2017
#define ERROR_RTMP_HS_SSL_REQUIRE           2018
#define ERROR_RTMP_DURATION_EXCEED          2019
#define ERROR_RTMP_EDGE_PLAY_STATE          2020
#define ERROR_RTMP_EDGE_PUBLISH_STATE       2021
#define ERROR_RTMP_EDGE_PROXY_PULL          2022
#define ERROR_RTMP_EDGE_RELOAD              2023
#define ERROR_RTMP_AGGREGATE                2024
#define ERROR_RTMP_BWTC_DATA                2025
#define ERROR_OpenSslCreateDH               2026
#define ERROR_OpenSslCreateP                2027
#define ERROR_OpenSslCreateG                2028
#define ERROR_OpenSslParseP1024             2029
#define ERROR_OpenSslSetG                   2030
#define ERROR_OpenSslGenerateDHKeys         2031
#define ERROR_OpenSslCopyKey                2032
#define ERROR_OpenSslSha256Update           2033
#define ERROR_OpenSslSha256Init             2034
#define ERROR_OpenSslSha256Final            2035
#define ERROR_OpenSslSha256EvpDigest        2036
#define ERROR_OpenSslSha256DigestSize       2037
#define ERROR_OpenSslGetPeerPublicKey       2038
#define ERROR_OpenSslComputeSharedKey       2039
#define ERROR_RTMP_MIC_CHUNKSIZE_CHANGED    2040
#define ERROR_RTMP_MIC_CACHE_OVERFLOW       2041
#define ERROR_RTSP_TOKEN_NOT_NORMAL         2042
#define ERROR_RTSP_REQUEST_HEADER_EOF       2043
#define ERROR_RTP_HEADER_CORRUPT            2044
#define ERROR_RTP_TYPE96_CORRUPT            2045
#define ERROR_RTP_TYPE97_CORRUPT            2046
#define ERROR_RTSP_AUDIO_CONFIG             2047
#define ERROR_RTMP_STREAM_NOT_FOUND         2048
#define ERROR_RTMP_CLIENT_NOT_FOUND         2049
#define ERROR_OpenSslCreateHMAC             2050
#define ERROR_RTMP_STREAM_NAME_EMPTY        2051
#define ERROR_HTTP_HIJACK                   2052
#define ERROR_RTMP_MESSAGE_CREATE           2053
#define ERROR_RTMP_PROXY_EXCEED             2054
#define ERROR_RTMP_CREATE_STREAM_DEPTH      2055
//
// The system control message,
// It's not an error, but special control logic.
//
// When connection is redirect to another server.
#define ERROR_CONTROL_REDIRECT              2997
// For sys ctl: rtmp close stream, support replay.
#define ERROR_CONTROL_RTMP_CLOSE            2998
// When FMLE stop publish and republish.
#define ERROR_CONTROL_REPUBLISH             2999

///////////////////////////////////////////////////////
// The application level errors.
///////////////////////////////////////////////////////
#define ERROR_HLS_METADATA                  3000
#define ERROR_HLS_DECODE_ERROR              3001
//#define ERROR_HLS_CREATE_DIR                3002
#define ERROR_HLS_OPEN_FAILED               3003
#define ERROR_HLS_WRITE_FAILED              3004
#define ERROR_HLS_AAC_FRAME_LENGTH          3005
#define ERROR_HLS_AVC_SAMPLE_SIZE           3006
#define ERROR_HTTP_PARSE_URI                3007
#define ERROR_HTTP_DATA_INVALID             3008
#define ERROR_HTTP_PARSE_HEADER             3009
#define ERROR_HTTP_HANDLER_MATCH_URL        3010
#define ERROR_HTTP_HANDLER_INVALID          3011
#define ERROR_HTTP_API_LOGS                 3012
#define ERROR_HTTP_REMUX_SEQUENCE_HEADER      3013
#define ERROR_HTTP_REMUX_OFFSET_OVERFLOW      3014
#define ERROR_ENCODER_VCODEC                3015
#define ERROR_ENCODER_OUTPUT                3016
#define ERROR_ENCODER_ACHANNELS             3017
#define ERROR_ENCODER_ASAMPLE_RATE          3018
#define ERROR_ENCODER_ABITRATE              3019
#define ERROR_ENCODER_ACODEC                3020
#define ERROR_ENCODER_VPRESET               3021
#define ERROR_ENCODER_VPROFILE              3022
#define ERROR_ENCODER_VTHREADS              3023
#define ERROR_ENCODER_VHEIGHT               3024
#define ERROR_ENCODER_VWIDTH                3025
#define ERROR_ENCODER_VFPS                  3026
#define ERROR_ENCODER_VBITRATE              3027
#define ERROR_ENCODER_FORK                  3028
#define ERROR_ENCODER_LOOP                  3029
#define ERROR_FORK_OPEN_LOG                 3030
#define ERROR_FORK_DUP2_LOG                 3031
#define ERROR_ENCODER_PARSE                 3032
#define ERROR_ENCODER_NO_INPUT              3033
#define ERROR_ENCODER_NO_OUTPUT             3034
#define ERROR_ENCODER_INPUT_TYPE            3035
#define ERROR_KERNEL_FLV_HEADER             3036
#define ERROR_KERNEL_FLV_STREAM_CLOSED      3037
#define ERROR_KERNEL_STREAM_INIT            3038
#define ERROR_EDGE_VHOST_REMOVED            3039
#define ERROR_HLS_AVC_TRY_OTHERS            3040
#define ERROR_H264_API_NO_PREFIXED          3041
#define ERROR_FLV_INVALID_VIDEO_TAG         3042
#define ERROR_H264_DROP_BEFORE_SPS_PPS      3043
#define ERROR_H264_DUPLICATED_SPS           3044
#define ERROR_H264_DUPLICATED_PPS           3045
#define ERROR_AAC_REQUIRED_ADTS             3046
#define ERROR_AAC_ADTS_HEADER               3047
#define ERROR_AAC_DATA_INVALID              3048
#define ERROR_HLS_TRY_MP3                   3049
#define ERROR_HTTP_DVR_DISABLED             3050
#define ERROR_HTTP_DVR_REQUEST              3051
#define ERROR_HTTP_JSON_REQUIRED            3052
#define ERROR_HTTP_DVR_CREATE_REQUEST       3053
#define ERROR_HTTP_DVR_NO_TAEGET            3054
#define ERROR_ADTS_ID_NOT_AAC               3055
#define ERROR_HDS_OPEN_F4M_FAILED           3056
#define ERROR_HDS_WRITE_F4M_FAILED          3057
#define ERROR_HDS_OPEN_BOOTSTRAP_FAILED     3058
#define ERROR_HDS_WRITE_BOOTSTRAP_FAILED    3059
#define ERROR_HDS_OPEN_FRAGMENT_FAILED      3060
#define ERROR_HDS_WRITE_FRAGMENT_FAILED     3061
#define ERROR_HLS_NO_STREAM                 3062
#define ERROR_JSON_LOADS                    3063
#define ERROR_RESPONSE_CODE                 3064
#define ERROR_RESPONSE_DATA                 3065
#define ERROR_REQUEST_DATA                  3066
#define ERROR_EDGE_PORT_INVALID             3067
#define ERROR_EXPECT_FILE_IO                3068
#define ERROR_MP4_BOX_OVERFLOW              3069
#define ERROR_MP4_BOX_REQUIRE_SPACE         3070
#define ERROR_MP4_BOX_ILLEGAL_TYPE          3071
#define ERROR_MP4_BOX_ILLEGAL_SCHEMA        3072
#define ERROR_MP4_BOX_STRING                3073
#define ERROR_MP4_BOX_ILLEGAL_BRAND         3074
#define ERROR_MP4_ESDS_SL_Config            3075
#define ERROR_MP4_ILLEGAL_MOOV              3076
#define ERROR_MP4_ILLEGAL_HANDLER           3077
#define ERROR_MP4_ILLEGAL_TRACK             3078
#define ERROR_MP4_MOOV_OVERFLOW             3079
#define ERROR_MP4_ILLEGAL_SAMPLES           3080
#define ERROR_MP4_ILLEGAL_TIMESTAMP         3081
#define ERROR_DVR_CANNOT_APPEND             3082
#define ERROR_DVR_ILLEGAL_PLAN              3083
#define ERROR_FLV_REQUIRE_SPACE             3084
#define ERROR_MP4_AVCC_CHANGE               3085
#define ERROR_MP4_ASC_CHANGE                3086
#define ERROR_DASH_WRITE_FAILED             3087
#define ERROR_TS_CONTEXT_NOT_READY          3088
#define ERROR_MP4_ILLEGAL_MOOF              3089
#define ERROR_OCLUSTER_DISCOVER             3090
#define ERROR_OCLUSTER_REDIRECT             3091
#define ERROR_INOTIFY_CREATE                3092
#define ERROR_INOTIFY_OPENFD                3093
#define ERROR_INOTIFY_WATCH                 3094
#define ERROR_HEVC_API_NO_PREFIXED          3095
#define ERROR_HEVC_DROP_BEFORE_SPS_PPS      3096

///////////////////////////////////////////////////////
// HTTP/StreamCaster protocol error.
///////////////////////////////////////////////////////
#define ERROR_HTTP_PATTERN_EMPTY            4000
#define ERROR_HTTP_PATTERN_DUPLICATED       4001
#define ERROR_HTTP_URL_NOT_CLEAN            4002
#define ERROR_HTTP_CONTENT_LENGTH           4003
#define ERROR_HTTP_LIVE_STREAM_EXT          4004
#define ERROR_HTTP_STATUS_INVALID           4005
#define ERROR_KERNEL_AAC_STREAM_CLOSED      4006
#define ERROR_AAC_DECODE_ERROR              4007
#define ERROR_KERNEL_MP3_STREAM_CLOSED      4008
#define ERROR_MP3_DECODE_ERROR              4009
#define ERROR_STREAM_CASTER_ENGINE          4010
#define ERROR_STREAM_CASTER_PORT            4011
#define ERROR_STREAM_CASTER_TS_HEADER       4012
#define ERROR_STREAM_CASTER_TS_SYNC_BYTE    4013
#define ERROR_STREAM_CASTER_TS_AF           4014
#define ERROR_STREAM_CASTER_TS_CRC32        4015
#define ERROR_STREAM_CASTER_TS_PSI          4016
#define ERROR_STREAM_CASTER_TS_PAT          4017
#define ERROR_STREAM_CASTER_TS_PMT          4018
#define ERROR_STREAM_CASTER_TS_PSE          4019
#define ERROR_STREAM_CASTER_TS_ES           4020
#define ERROR_STREAM_CASTER_TS_CODEC        4021
#define ERROR_STREAM_CASTER_AVC_SPS         4022
#define ERROR_STREAM_CASTER_AVC_PPS         4023
#define ERROR_STREAM_CASTER_FLV_TAG         4024
#define ERROR_HTTP_RESPONSE_EOF             4025
#define ERROR_HTTP_INVALID_CHUNK_HEADER     4026
#define ERROR_AVC_NALU_UEV                  4027
#define ERROR_AAC_BYTES_INVALID             4028
#define ERROR_HTTP_REQUEST_EOF              4029
#define ERROR_HTTP_302_INVALID              4038
#define ERROR_BASE64_DECODE                 4039
#define ERROR_HTTP_STREAM_EOF               4040
<<<<<<< HEAD
#define ERROR_HTTPS_NOT_SUPPORTED           4041
#define ERROR_HTTPS_HANDSHAKE               4042
#define ERROR_HTTPS_READ                    4043
#define ERROR_HTTPS_WRITE                   4044
#define ERROR_HTTPS_KEY_CRT                 4045
=======
#define ERROR_STREAM_CASTER_HEVC_PPS        4041
#define ERROR_STREAM_CASTER_HEVC_VPS        4042
#define ERROR_STREAM_CASTER_HEVC_SPS        4043
>>>>>>> 4042487b

///////////////////////////////////////////////////////
// RTC protocol error.
///////////////////////////////////////////////////////
#define ERROR_RTC_PORT                      5000
#define ERROR_RTP_PACKET_CREATE             5001
#define ERROR_OpenSslCreateSSL              5002
#define ERROR_OpenSslBIOReset               5003
#define ERROR_OpenSslBIOWrite               5004
#define ERROR_OpenSslBIONew                 5005
#define ERROR_RTC_RTP                       5006
#define ERROR_RTC_RTCP                      5007
#define ERROR_RTC_STUN                      5008
#define ERROR_RTC_DTLS                      5009
#define ERROR_RTC_UDP                       5010
#define ERROR_RTC_RTP_MUXER                 5011
#define ERROR_RTC_SDP_DECODE                5012
#define ERROR_RTC_SRTP_INIT                 5013
#define ERROR_RTC_SRTP_PROTECT              5014
#define ERROR_RTC_SRTP_UNPROTECT            5015
#define ERROR_RTC_RTCP_CHECK                5016
#define ERROR_RTC_SOURCE_CHECK              5017
#define ERROR_RTC_SDP_EXCHANGE              5018
#define ERROR_RTC_API_BODY                  5019
#define ERROR_RTC_SOURCE_BUSY               5020
#define ERROR_RTC_DISABLED                  5021
#define ERROR_RTC_NO_SESSION                5022
#define ERROR_RTC_INVALID_PARAMS            5023
#define ERROR_RTC_DUMMY_BRIDGER             5024
#define ERROR_RTC_STREM_STARTED             5025
#define ERROR_RTC_TRACK_CODEC               5026
#define ERROR_RTC_NO_PLAYER                 5027
#define ERROR_RTC_NO_PUBLISHER              5028
#define ERROR_RTC_DUPLICATED_SSRC           5029
#define ERROR_RTC_NO_TRACK                  5030
#define ERROR_RTC_RTCP_EMPTY_RR             5031

///////////////////////////////////////////////////////
// GB28181 API error.
///////////////////////////////////////////////////////
#define ERROR_GB28181_SERVER_NOT_RUN        6000
#define ERROR_GB28181_SESSION_IS_EXIST      6001
#define ERROR_GB28181_SESSION_IS_NOTEXIST   6002
#define ERROR_GB28181_RTP_PORT_FULL         6003
#define ERROR_GB28181_PORT_MODE_INVALID     6004
#define ERROR_GB28181_VALUE_EMPTY           6005  
#define ERROR_GB28181_ACTION_INVALID        6006 
#define ERROR_GB28181_SIP_NOT_RUN           6007 
#define ERROR_GB28181_SIP_INVITE_FAILED     6008
#define ERROR_GB28181_SIP_BYE_FAILED        6009
#define ERROR_GB28181_SIP_IS_INVITING       6010
#define ERROR_GB28181_CREATER_RTMPMUXER_FAILED 6011
#define ERROR_GB28181_SIP_CH_OFFLINE        6012
#define ERROR_GB28181_SIP_CH_NOTEXIST       6013
#define ERROR_GB28181_SIP_RAW_DATA_FAILED   6014
#define ERROR_GB28181_SIP_PRASE_FAILED      6015
#define ERROR_GB28181_SIP_PTZ_FAILED        6016
#define ERROR_GB28181_SIP_NOT_INVITE        6017
#define ERROR_GB28181_SIP_PTZ_CMD_INVALID   6018
#define ERROR_GB28181_H264_FRAMESIZE        6019
#define ERROR_GB28181_H264_FRAME_FULL       6020

///////////////////////////////////////////////////////
// HTTP API error.
///////////////////////////////////////////////////////
//#define ERROR_API_METHOD_NOT_ALLOWD

///////////////////////////////////////////////////////
// For user-define error.
///////////////////////////////////////////////////////
#define ERROR_USER_START                    9000
//#define ERROR_USER_DISCONNECT               9001
#define ERROR_SOURCE_NOT_FOUND              9002
#define ERROR_USER_END                      9999

// Whether the error code is an system control error.
// TODO: FIXME: Remove it from underlayer for confused with error and logger.
extern bool srs_is_system_control_error(srs_error_t err);
// It's closed by client.
extern bool srs_is_client_gracefully_close(srs_error_t err);
// It's closed by server, such as streaming EOF.
extern bool srs_is_server_gracefully_close(srs_error_t err);

// The complex error carries code, message, callstack and instant variables,
// which is more strong and easy to locate problem by log,
// please @read https://github.com/ossrs/srs/issues/913
class SrsCplxError
{
private:
    int code;
    SrsCplxError* wrapped;
    std::string msg;
    
    std::string func;
    std::string file;
    int line;
    
    SrsContextId cid;
    int rerrno;
    
    std::string desc;
    std::string _summary;
private:
    SrsCplxError();
public:
    virtual ~SrsCplxError();
private:
    virtual std::string description();
    virtual std::string summary();
public:
    static SrsCplxError* create(const char* func, const char* file, int line, int code, const char* fmt, ...);
    static SrsCplxError* wrap(const char* func, const char* file, int line, SrsCplxError* err, const char* fmt, ...);
    static SrsCplxError* success();
    static SrsCplxError* copy(SrsCplxError* from);
    static std::string description(SrsCplxError* err);
    static std::string summary(SrsCplxError* err);
    static int error_code(SrsCplxError* err);
};

// Error helpers, should use these functions to new or wrap an error.
#define srs_success 0 // SrsCplxError::success()
#define srs_error_new(ret, fmt, ...) SrsCplxError::create(__FUNCTION__, __FILE__, __LINE__, ret, fmt, ##__VA_ARGS__)
#define srs_error_wrap(err, fmt, ...) SrsCplxError::wrap(__FUNCTION__, __FILE__, __LINE__, err, fmt, ##__VA_ARGS__)
#define srs_error_copy(err) SrsCplxError::copy(err)
#define srs_error_desc(err) SrsCplxError::description(err)
#define srs_error_summary(err) SrsCplxError::summary(err)
#define srs_error_code(err) SrsCplxError::error_code(err)
#define srs_error_reset(err) srs_freep(err); err = srs_success

#endif
<|MERGE_RESOLUTION|>--- conflicted
+++ resolved
@@ -326,17 +326,14 @@
 #define ERROR_HTTP_302_INVALID              4038
 #define ERROR_BASE64_DECODE                 4039
 #define ERROR_HTTP_STREAM_EOF               4040
-<<<<<<< HEAD
 #define ERROR_HTTPS_NOT_SUPPORTED           4041
 #define ERROR_HTTPS_HANDSHAKE               4042
 #define ERROR_HTTPS_READ                    4043
 #define ERROR_HTTPS_WRITE                   4044
 #define ERROR_HTTPS_KEY_CRT                 4045
-=======
-#define ERROR_STREAM_CASTER_HEVC_PPS        4041
-#define ERROR_STREAM_CASTER_HEVC_VPS        4042
-#define ERROR_STREAM_CASTER_HEVC_SPS        4043
->>>>>>> 4042487b
+#define ERROR_STREAM_CASTER_HEVC_PPS        4051
+#define ERROR_STREAM_CASTER_HEVC_VPS        4052
+#define ERROR_STREAM_CASTER_HEVC_SPS        4053
 
 ///////////////////////////////////////////////////////
 // RTC protocol error.
