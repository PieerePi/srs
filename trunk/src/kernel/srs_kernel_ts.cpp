--- conflicted
+++ resolved
@@ -3045,13 +3045,11 @@
         video->payload->append((const char*)default_aud_nalu, 2);
     }
     
-<<<<<<< HEAD
     SrsVideoCodecConfig* codec = frame->vcodec();
     srs_assert(codec);
     
-=======
     bool is_sps_pps_appended = false;
->>>>>>> 1c139d8f
+    
     // all sample use cont nalu header, except the sps-pps before IDR frame.
     for (int i = 0; i < frame->nb_samples; i++) {
         SrsSample* sample = &frame->samples[i];
@@ -3069,11 +3067,7 @@
         
         // Insert sps/pps before IDR when there is no sps/pps in samples.
         // The sps/pps is parsed from sequence header(generally the first flv packet).
-<<<<<<< HEAD
-        if (nal_unit_type == SrsAvcNaluTypeIDR && !frame->has_sps_pps) {
-=======
-        if (nal_unit_type == SrsAvcNaluTypeIDR && !sample->has_sps_pps && !is_sps_pps_appended) {
->>>>>>> 1c139d8f
+        if (nal_unit_type == SrsAvcNaluTypeIDR && !frame->has_sps_pps && !is_sps_pps_appended) {
             if (codec->sequenceParameterSetLength > 0) {
                 srs_avc_insert_aud(video->payload, aud_inserted);
                 video->payload->append(codec->sequenceParameterSetNALUnit, codec->sequenceParameterSetLength);
