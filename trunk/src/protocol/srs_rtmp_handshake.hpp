/**
 * The MIT License (MIT)
 *
 * Copyright (c) 2013-2020 Winlin
 *
 * Permission is hereby granted, free of charge, to any person obtaining a copy of
 * this software and associated documentation files (the "Software"), to deal in
 * the Software without restriction, including without limitation the rights to
 * use, copy, modify, merge, publish, distribute, sublicense, and/or sell copies of
 * the Software, and to permit persons to whom the Software is furnished to do so,
 * subject to the following conditions:
 *
 * The above copyright notice and this permission notice shall be included in all
 * copies or substantial portions of the Software.
 *
 * THE SOFTWARE IS PROVIDED "AS IS", WITHOUT WARRANTY OF ANY KIND, EXPRESS OR
 * IMPLIED, INCLUDING BUT NOT LIMITED TO THE WARRANTIES OF MERCHANTABILITY, FITNESS
 * FOR A PARTICULAR PURPOSE AND NONINFRINGEMENT. IN NO EVENT SHALL THE AUTHORS OR
 * COPYRIGHT HOLDERS BE LIABLE FOR ANY CLAIM, DAMAGES OR OTHER LIABILITY, WHETHER
 * IN AN ACTION OF CONTRACT, TORT OR OTHERWISE, ARISING FROM, OUT OF OR IN
 * CONNECTION WITH THE SOFTWARE OR THE USE OR OTHER DEALINGS IN THE SOFTWARE.
 */

#ifndef SRS_PROTOCOL_HANDSHAKE_HPP
#define SRS_PROTOCOL_HANDSHAKE_HPP

#include <srs_core.hpp>

class ISrsProtocolReadWriter;
class SrsComplexHandshake;
class SrsHandshakeBytes;
class SrsBuffer;

// For openssl.
#include <openssl/hmac.h>

<<<<<<< HEAD
// @see https://wiki.openssl.org/index.php/OpenSSL_1.1.0_Changes
#if OPENSSL_VERSION_NUMBER < 0x10100000L
extern HMAC_CTX *HMAC_CTX_new(void);
extern void HMAC_CTX_free(HMAC_CTX *ctx);
#endif

namespace _srs_internal
=======
namespace srs_internal
>>>>>>> 86f8cbb5
{
    // The digest key generate size.
    #define SRS_OpensslHashSize 512
    extern uint8_t SrsGenuineFMSKey[];
    extern uint8_t SrsGenuineFPKey[];
    srs_error_t openssl_HMACsha256(const void* key, int key_size, const void* data, int data_size, void* digest);
    srs_error_t openssl_generate_key(char* public_key, int32_t size);
    
    // The DH wrapper.
    class SrsDH
    {
    private:
        DH* pdh;
    public:
        SrsDH();
        virtual ~SrsDH();
    private:
        virtual void close();
    public:
        // Initialize dh, generate the public and private key.
        // @param ensure_128bytes_public_key whether ensure public key is 128bytes,
        //       sometimes openssl generate 127bytes public key.
        //       default to false to donot ensure.
        virtual srs_error_t initialize(bool ensure_128bytes_public_key = false);
        // Copy the public key.
        // @param pkey the bytes to copy the public key.
        // @param pkey_size the max public key size, output the actual public key size.
        //       user should never ignore this size.
        // @remark, when ensure_128bytes_public_key, the size always 128.
        virtual srs_error_t copy_public_key(char* pkey, int32_t& pkey_size);
        // Generate and copy the shared key.
        // Generate the shared key with peer public key.
        // @param ppkey peer public key.
        // @param ppkey_size the size of ppkey.
        // @param skey the computed shared key.
        // @param skey_size the max shared key size, output the actual shared key size.
        //       user should never ignore this size.
        virtual srs_error_t copy_shared_key(const char* ppkey, int32_t ppkey_size, char* skey, int32_t& skey_size);
    private:
        virtual srs_error_t do_initialize();
    };
    // The schema type.
    enum srs_schema_type
    {
        srs_schema_invalid = 2,
        
        // The key-digest sequence
        srs_schema0 = 0,
        
        // The digest-key sequence
        // @remark, FMS requires the schema1(digest-key), or connect failed.
        //
        srs_schema1 = 1,
    };
    
    // The 764bytes key structure
    //     random-data: (offset)bytes
    //     key-data: 128bytes
    //     random-data: (764-offset-128-4)bytes
    //     offset: 4bytes
    // @see also: http://blog.csdn.net/win_lin/article/details/13006803
    class key_block
    {
    public:
        // (offset)bytes
        char* random0;
        int random0_size;
        
        // 128bytes
        char key[128];
        
        // (764-offset-128-4)bytes
        char* random1;
        int random1_size;
        
        // 4bytes
        int32_t offset;
    public:
        key_block();
        virtual ~key_block();
    public:
        // Parse key block from c1s1.
        // if created, user must free it by srs_key_block_free
        // @stream contains c1s1_key_bytes the key start bytes
        srs_error_t parse(SrsBuffer* stream);
    private:
        // Calculate the offset of key,
        // The key->offset cannot be used as the offset of key.
        int calc_valid_offset();
    };
    
    // The 764bytes digest structure
    //     offset: 4bytes
    //     random-data: (offset)bytes
    //     digest-data: 32bytes
    //     random-data: (764-4-offset-32)bytes
    // @see also: http://blog.csdn.net/win_lin/article/details/13006803
    class digest_block
    {
    public:
        // 4bytes
        int32_t offset;
        
        // (offset)bytes
        char* random0;
        int random0_size;
        
        // 32bytes
        char digest[32];
        
        // (764-4-offset-32)bytes
        char* random1;
        int random1_size;
    public:
        digest_block();
        virtual ~digest_block();
    public:
        // Parse digest block from c1s1.
        // if created, user must free it by srs_digest_block_free
        // @stream contains c1s1_digest_bytes the digest start bytes
        srs_error_t parse(SrsBuffer* stream);
    private:
        // Calculate the offset of digest,
        // The key->offset cannot be used as the offset of digest.
        int calc_valid_offset();
    };
    
    class c1s1;
    
    // The c1s1 strategy, use schema0 or schema1.
    // The template method class to defines common behaviors,
    // while the concrete class to implements in schema0 or schema1.
    class c1s1_strategy
    {
    protected:
        key_block key;
        digest_block digest;
    public:
        c1s1_strategy();
        virtual ~c1s1_strategy();
    public:
        // Get the scema.
        virtual srs_schema_type schema() = 0;
        // Get the digest.
        virtual char* get_digest();
        // Get the key.
        virtual char* get_key();
        // Copy to bytes.
        // @param size must be 1536.
        virtual srs_error_t dump(c1s1* owner, char* _c1s1, int size);
        // For server: parse the c1s1, discovery the key and digest by schema.
        // use the c1_validate_digest() to valid the digest of c1.
        virtual srs_error_t parse(char* _c1s1, int size) = 0;
    public:
        // For client: create and sign c1 by schema.
        // sign the c1, generate the digest.
        //         calc_c1_digest(c1, schema) {
        //            get c1s1-joined from c1 by specified schema
        //            digest-data = HMACsha256(c1s1-joined, FPKey, 30)
        //            return digest-data;
        //        }
        //        random fill 1536bytes c1 // also fill the c1-128bytes-key
        //        time = time() // c1[0-3]
        //        version = [0x80, 0x00, 0x07, 0x02] // c1[4-7]
        //        schema = choose schema0 or schema1
        //        digest-data = calc_c1_digest(c1, schema)
        //        copy digest-data to c1
        virtual srs_error_t c1_create(c1s1* owner);
        // For server:  validate the parsed c1 schema
        virtual srs_error_t c1_validate_digest(c1s1* owner, bool& is_valid);
        // For server:  create and sign the s1 from c1.
        //       // decode c1 try schema0 then schema1
        //       c1-digest-data = get-c1-digest-data(schema0)
        //       if c1-digest-data equals to calc_c1_digest(c1, schema0) {
        //           c1-key-data = get-c1-key-data(schema0)
        //           schema = schema0
        //       } else {
        //           c1-digest-data = get-c1-digest-data(schema1)
        //           if c1-digest-data not equals to calc_c1_digest(c1, schema1) {
        //               switch to simple handshake.
        //               return
        //           }
        //           c1-key-data = get-c1-key-data(schema1)
        //           schema = schema1
        //       }
        //
        //       // Generate s1
        //       random fill 1536bytes s1
        //       time = time() // c1[0-3]
        //       version = [0x04, 0x05, 0x00, 0x01] // s1[4-7]
        //       s1-key-data=shared_key=DH_compute_key(peer_pub_key=c1-key-data)
        //       get c1s1-joined by specified schema
        //       s1-digest-data = HMACsha256(c1s1-joined, FMSKey, 36)
        //       copy s1-digest-data and s1-key-data to s1.
        // @param c1, to get the peer_pub_key of client.
        virtual srs_error_t s1_create(c1s1* owner, c1s1* c1);
        // For server:  validate the parsed s1 schema
        virtual srs_error_t s1_validate_digest(c1s1* owner, bool& is_valid);
    public:
        // Calculate the digest for c1
        virtual srs_error_t calc_c1_digest(c1s1* owner, char*& c1_digest);
        // Calculate the digest for s1
        virtual srs_error_t calc_s1_digest(c1s1* owner, char*& s1_digest);
        // Copy whole c1s1 to bytes.
        // @param size must always be 1536 with digest, and 1504 without digest.
        virtual srs_error_t copy_to(c1s1* owner, char* bytes, int size, bool with_digest) = 0;
        // Copy time and version to stream.
        virtual void copy_time_version(SrsBuffer* stream, c1s1* owner);
        // Copy key to stream.
        virtual void copy_key(SrsBuffer* stream);
        // Copy digest to stream.
        virtual void copy_digest(SrsBuffer* stream, bool with_digest);
    };
    
    // The c1s1 schema0
    //     key: 764bytes
    //     digest: 764bytes
    class c1s1_strategy_schema0 : public c1s1_strategy
    {
    public:
        c1s1_strategy_schema0();
        virtual ~c1s1_strategy_schema0();
    public:
        virtual srs_schema_type schema();
        virtual srs_error_t parse(char* _c1s1, int size);
    public:
        virtual srs_error_t copy_to(c1s1* owner, char* bytes, int size, bool with_digest);
    };
    
    // The c1s1 schema1
    //     digest: 764bytes
    //     key: 764bytes
    class c1s1_strategy_schema1 : public c1s1_strategy
    {
    public:
        c1s1_strategy_schema1();
        virtual ~c1s1_strategy_schema1();
    public:
        virtual srs_schema_type schema();
        virtual srs_error_t parse(char* _c1s1, int size);
    public:
        virtual srs_error_t copy_to(c1s1* owner, char* bytes, int size, bool with_digest);
    };
    
    // The c1s1 schema0
    //     time: 4bytes
    //     version: 4bytes
    //     key: 764bytes
    //     digest: 764bytes
    // The c1s1 schema1
    //     time: 4bytes
    //     version: 4bytes
    //     digest: 764bytes
    //     key: 764bytes
    // @see also: http://blog.csdn.net/win_lin/article/details/13006803
    class c1s1
    {
    public:
        // 4bytes
        int32_t time;
        // 4bytes
        int32_t version;
        // 764bytes+764bytes
        c1s1_strategy* payload;
    public:
        c1s1();
        virtual ~c1s1();
    public:
        // Get the scema.
        virtual srs_schema_type schema();
        // Get the digest key.
        virtual char* get_digest();
        // Get the key.
        virtual char* get_key();
    public:
        // Copy to bytes.
        // @param size, must always be 1536.
        virtual srs_error_t dump(char* _c1s1, int size);
        // For server:  parse the c1s1, discovery the key and digest by schema.
        // @param size, must always be 1536.
        // use the c1_validate_digest() to valid the digest of c1.
        // use the s1_validate_digest() to valid the digest of s1.
        virtual srs_error_t parse(char* _c1s1, int size, srs_schema_type _schema);
    public:
        // For client:  create and sign c1 by schema.
        // sign the c1, generate the digest.
        //         calc_c1_digest(c1, schema) {
        //            get c1s1-joined from c1 by specified schema
        //            digest-data = HMACsha256(c1s1-joined, FPKey, 30)
        //            return digest-data;
        //        }
        //        random fill 1536bytes c1 // also fill the c1-128bytes-key
        //        time = time() // c1[0-3]
        //        version = [0x80, 0x00, 0x07, 0x02] // c1[4-7]
        //        schema = choose schema0 or schema1
        //        digest-data = calc_c1_digest(c1, schema)
        //        copy digest-data to c1
        virtual srs_error_t c1_create(srs_schema_type _schema);
        // For server:  validate the parsed c1 schema
        virtual srs_error_t c1_validate_digest(bool& is_valid);
    public:
        // For server:  create and sign the s1 from c1.
        //       // decode c1 try schema0 then schema1
        //       c1-digest-data = get-c1-digest-data(schema0)
        //       if c1-digest-data equals to calc_c1_digest(c1, schema0) {
        //           c1-key-data = get-c1-key-data(schema0)
        //           schema = schema0
        //       } else {
        //           c1-digest-data = get-c1-digest-data(schema1)
        //           if c1-digest-data not equals to calc_c1_digest(c1, schema1) {
        //               switch to simple handshake.
        //               return
        //           }
        //           c1-key-data = get-c1-key-data(schema1)
        //           schema = schema1
        //       }
        //
        //       // Generate s1
        //       random fill 1536bytes s1
        //       time = time() // c1[0-3]
        //       version = [0x04, 0x05, 0x00, 0x01] // s1[4-7]
        //       s1-key-data=shared_key=DH_compute_key(peer_pub_key=c1-key-data)
        //       get c1s1-joined by specified schema
        //       s1-digest-data = HMACsha256(c1s1-joined, FMSKey, 36)
        //       copy s1-digest-data and s1-key-data to s1.
        virtual srs_error_t s1_create(c1s1* c1);
        // For server:  validate the parsed s1 schema
        virtual srs_error_t s1_validate_digest(bool& is_valid);
    };
    
    // The c2s2 complex handshake structure.
    // random-data: 1504bytes
    // digest-data: 32bytes
    // @see also: http://blog.csdn.net/win_lin/article/details/13006803
    class c2s2
    {
    public:
        char random[1504];
        char digest[32];
    public:
        c2s2();
        virtual ~c2s2();
    public:
        // Copy to bytes.
        // @param size, must always be 1536.
        virtual srs_error_t dump(char* _c2s2, int size);
        // Parse the c2s2
        // @param size, must always be 1536.
        virtual srs_error_t parse(char* _c2s2, int size);
    public:
        // Create c2.
        // random fill c2s2 1536 bytes
        //
        // // client generate C2, or server valid C2
        // temp-key = HMACsha256(s1-digest, FPKey, 62)
        // c2-digest-data = HMACsha256(c2-random-data, temp-key, 32)
        virtual srs_error_t c2_create(c1s1* s1);
        
        // Validate the c2 from client.
        virtual srs_error_t c2_validate(c1s1* s1, bool& is_valid);
    public:
        // Create s2.
        // random fill c2s2 1536 bytes
        //
        // For server generate S2, or client valid S2
        // temp-key = HMACsha256(c1-digest, FMSKey, 68)
        // s2-digest-data = HMACsha256(s2-random-data, temp-key, 32)
        virtual srs_error_t s2_create(c1s1* c1);
        
        // Validate the s2 from server.
        virtual srs_error_t s2_validate(c1s1* c1, bool& is_valid);
    };
}

// Simple handshake.
// user can try complex handshake first,
// rollback to simple handshake if error ERROR_RTMP_TRY_SIMPLE_HS
class SrsSimpleHandshake
{
public:
    SrsSimpleHandshake();
    virtual ~SrsSimpleHandshake();
public:
    // Simple handshake.
    virtual srs_error_t handshake_with_client(SrsHandshakeBytes* hs_bytes, ISrsProtocolReadWriter* io);
    virtual srs_error_t handshake_with_server(SrsHandshakeBytes* hs_bytes, ISrsProtocolReadWriter* io);
};

// Complex handshake,
// @see also crtmp(crtmpserver) or librtmp,
// @see also: http://blog.csdn.net/win_lin/article/details/13006803
class SrsComplexHandshake
{
public:
    SrsComplexHandshake();
    virtual ~SrsComplexHandshake();
public:
    // Complex hanshake.
    // @return user must:
    //     continue connect app if success,
    //     try simple handshake if error is ERROR_RTMP_TRY_SIMPLE_HS,
    //     otherwise, disconnect
    virtual srs_error_t handshake_with_client(SrsHandshakeBytes* hs_bytes, ISrsProtocolReadWriter* io);
    virtual srs_error_t handshake_with_server(SrsHandshakeBytes* hs_bytes, ISrsProtocolReadWriter* io);
};

#endif<|MERGE_RESOLUTION|>--- conflicted
+++ resolved
@@ -34,17 +34,13 @@
 // For openssl.
 #include <openssl/hmac.h>
 
-<<<<<<< HEAD
 // @see https://wiki.openssl.org/index.php/OpenSSL_1.1.0_Changes
 #if OPENSSL_VERSION_NUMBER < 0x10100000L
 extern HMAC_CTX *HMAC_CTX_new(void);
 extern void HMAC_CTX_free(HMAC_CTX *ctx);
 #endif
 
-namespace _srs_internal
-=======
 namespace srs_internal
->>>>>>> 86f8cbb5
 {
     // The digest key generate size.
     #define SRS_OpensslHashSize 512
