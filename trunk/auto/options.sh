--- conflicted
+++ resolved
@@ -590,15 +590,6 @@
         SRS_NGINX=NO
     fi
 
-<<<<<<< HEAD
-    # For OSX, recommend to use DTrace, https://blog.csdn.net/win_lin/article/details/53503869
-    if [[ $SRS_OSX == YES && $SRS_GPROF == YES ]]; then
-        echo "Tool gprof for OSX is unavailable, please use dtrace, read https://blog.csdn.net/win_lin/article/details/53503869"
-        exit -1
-    fi
-
-=======
->>>>>>> 6dc3d85d
     # TODO: FIXME: check more os.
 
     __check_ok=YES
