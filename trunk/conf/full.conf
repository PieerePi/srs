# all config for srs

#############################################################################################
# RTMP sections
#############################################################################################
# the rtmp listen ports, split by space, each listen entry is <[ip:]port>
# for example, 192.168.1.100:1935 10.10.10.100:1935
# where the ip is optional, default to 0.0.0.0, that is 1935 equals to 0.0.0.0:1935
listen              1935;
# the pid file
# to ensure only one process can use a pid file
# and provides the current running process id, for script,
# for example, init.d script to manage the server.
# default: ./objs/srs.pid
pid                 ./objs/srs.pid;
# the default chunk size is 128, max is 65536,
# some client does not support chunk size change,
# however, most clients support it and it can improve
# performance about 10%.
# default: 60000
chunk_size          60000;
# the log dir for FFMPEG.
# if enabled ffmpeg, each transcoding stream will create a log file.
# /dev/null to disable the log.
# default: ./objs
ff_log_dir          ./objs;
# the log level for FFMPEG.
#       info warning error fatal panic quiet
#       trace debug verbose
# default: info
ff_log_level        info;
# the log tank, console or file.
# if console, print log to console.
# if file, write log to file. requires srs_log_file if log to file.
# default: file.
srs_log_tank        file;
# the log level, for all log tanks.
# can be: verbose, info, trace, warn, error
# default: trace
srs_log_level       trace;
# when srs_log_tank is file, specifies the log file.
# default: ./objs/srs.log
srs_log_file        ./objs/srs.log;
# the max connections.
# if exceed the max connections, server will drop the new connection.
# default: 1000
max_connections     1000;
# whether start as daemon
# @remark: do not support reload.
# default: on
daemon              on;
# whether use utc_time to generate the time struct,
# if off, use localtime() to generate it,
# if on, use gmtime() instead, which use UTC time.
# default: off
utc_time            off;
# config for the pithy print in ms,
# which always print constant message specified by interval,
# whatever the clients in concurrency.
# default: 10000
pithy_print_ms      10000;

# the work dir for server, to chdir(work_dir) when not empty or "./"
# user can config this directory to change the dir.
# @reamrk do not support reload.
# default: ./
work_dir ./;
# whether quit when parent process changed,
# used for supervisor mode(not daemon), srs should always quit when 
# supervisor process exited.
# @remark conflict with daemon, error when both daemon and asprocess are on.
# @reamrk do not support reload.
# default: off
asprocess off;
# Whether client empty IP is ok, for example, health checking by SLB.
# If ok(on), we will ignore this connection without warnings or errors.
# default: on
empty_ip_ok on;

# For gracefully quit, wait for a while then close listeners,
# because K8S notify SRS with SIGQUIT and update Service simultaneously,
# maybe there is some new connections incoming before Service updated.
# @see https://github.com/ossrs/srs/issues/1595#issuecomment-587516567
# default: 2300
grace_start_wait 2300;
# For gracefully quit, final wait for cleanup in milliseconds.
# @see https://github.com/ossrs/srs/issues/1579#issuecomment-587414898
# default: 3200
grace_final_wait 3200;
# Whether force gracefully quit, never fast quit.
# By default, SIGTERM which means fast quit, is sent by K8S, so we need to
# force SRS to treat SIGTERM as gracefully quit for gray release or canary.
# @see https://github.com/ossrs/srs/issues/1579#issuecomment-587475077
# default: off
force_grace_quit off;

#############################################################################################
# heartbeat/stats sections
#############################################################################################
# heartbeat to api server
# @remark, the ip report to server, is retrieve from system stat,
#       which need the config item stats.network.
heartbeat {
    # whether heartbeat is enabled.
    # default: off
    enabled         off;
    # the interval seconds for heartbeat,
    # recommend 0.3,0.6,0.9,1.2,1.5,1.8,2.1,2.4,2.7,3,...,6,9,12,....
    # default: 9.9
    interval        9.3;
    # when startup, srs will heartbeat to this api.
    # @remark: must be a restful http api url, where SRS will POST with following data:
    #   {
    #       "device_id": "my-srs-device",
    #       "ip": "192.168.1.100"
    #   }
    # default: http://127.0.0.1:8085/api/v1/servers
    url             http://127.0.0.1:8085/api/v1/servers;
    # the id of device.
    device_id       "my-srs-device";
    # whether report with summaries
    # if on, put /api/v1/summaries to the request data:
    #   {
    #       "summaries": summaries object.
    #   }
    # @remark: optional config.
    # default: off
    summaries       off;
}

# system statistics section.
# the main cycle will retrieve the system stat,
# for example, the cpu/mem/network/disk-io data,
# the http api, for instance, /api/v1/summaries will show these data.
# @remark the heartbeat depends on the network,
#       for example, the eth0 maybe the device which index is 0.
stats {
    # the index of device ip.
    # we may retrieve more than one network device.
    # default: 0
    network         0;
    # the device name to stat the disk iops.
    # ignore the device of /proc/diskstats if not configured.
    disk            sda sdb xvda xvdb;
}

#############################################################################################
# HTTP sections
#############################################################################################
# api of srs.
# the http api config, export for external program to manage srs.
# user can access http api of srs in browser directly, for instance, to access by:
#       curl http://192.168.1.170:1985/api/v1/reload
# which will reload srs, like cmd killall -1 srs, but the js can also invoke the http api,
# where the cli can only be used in shell/terminate.
http_api {
    # whether http api is enabled.
    # default: off
    enabled         on;
    # the http api listen entry is <[ip:]port>
    # for example, 192.168.1.100:1985
    # where the ip is optional, default to 0.0.0.0, that is 1985 equals to 0.0.0.0:1985
    # default: 1985
    listen          1985;
    # whether enable crossdomain request.
    # default: on
    crossdomain     on;
    # the HTTP RAW API is more powerful api to change srs state and reload.
    raw_api {
        # whether enable the HTTP RAW API.
        # default: off
        enabled             off;
        # whether enable rpc reload.
        # default: off
        allow_reload        off;
        # whether enable rpc query.
        # default: off
        allow_query         off;
        # whether enable rpc update.
        # default: off
        allow_update        off;
    }
}
# embedded http server in srs.
# the http streaming config, for HLS/HDS/DASH/HTTPProgressive
# global config for http streaming, user must config the http section for each vhost.
# the embed http server used to substitute nginx in ./objs/nginx,
# for example, srs running in arm, can provides RTMP and HTTP service, only with srs installed.
# user can access the http server pages, generally:
#       curl http://192.168.1.170:80/srs.html
# which will show srs version and welcome to srs.
# @remark, the http embedded stream need to config the vhost, for instance, the __defaultVhost__
# need to open the feature http of vhost.
http_server {
    # whether http streaming service is enabled.
    # default: off
    enabled         on;
    # the http streaming listen entry is <[ip:]port>
    # for example, 192.168.1.100:8080
    # where the ip is optional, default to 0.0.0.0, that is 8080 equals to 0.0.0.0:8080
    # @remark, if use lower port, for instance 80, user must start srs by root.
    # default: 8080
    listen          8080;
    # the default dir for http root.
    # default: ./objs/nginx/html
    dir             ./objs/nginx/html;
    # whether enable crossdomain request.
    # for both http static and stream server and apply on all vhosts.
    # default: on
    crossdomain     on;
}

#############################################################################################
# Streamer sections
#############################################################################################
# the streamer cast stream from other protocol to SRS over RTMP.
# @see https://github.com/ossrs/srs/tree/develop#stream-architecture
stream_caster {
    # whether stream caster is enabled.
    # default: off
    enabled         off;
    # the caster type of stream, the casters:
    #       mpegts_over_udp, MPEG-TS over UDP caster.
    #       rtsp, Real Time Streaming Protocol (RTSP).
    #       flv, FLV over HTTP by POST.
    caster          mpegts_over_udp;
    # the output rtmp url.
    # for mpegts_over_udp caster, the typically output url:
    #           rtmp://127.0.0.1/live/livestream
    # for rtsp caster, the typically output url:
    #           rtmp://127.0.0.1/[app]/[stream]
    #       for example, the rtsp url:
    #           rtsp://192.168.1.173:8544/live/livestream.sdp
    #       where the [app] is "live" and [stream] is "livestream", output is:
    #           rtmp://127.0.0.1/live/livestream
    # for flv caster, the typically output url:
    #           rtmp://127.0.0.1/[app]/[stream]
    #       for example, POST to url:
    #           http://127.0.0.1:8936/live/livestream.flv
    #       where the [app] is "live" and [stream] is "livestream", output is:
    #           rtmp://127.0.0.1/live/livestream
    output          rtmp://127.0.0.1/live/livestream;
    # the listen port for stream caster.
    #       for mpegts_over_udp caster, listen at udp port. for example, 8935.
    #       for rtsp caster, listen at tcp port. for example, 554.
    #       for flv caster, listen at tcp port. for example, 8936.
    # TODO: support listen at <[ip:]port>
    listen          8935;
    # for the rtsp caster, the rtp server local port over udp,
    # which reply the rtsp setup request message, the port will be used:
    #       [rtp_port_min, rtp_port_max)
    rtp_port_min    57200;
    rtp_port_max    57300;
}
stream_caster {
    enabled         off;
    caster          mpegts_over_udp;
    output          rtmp://127.0.0.1/live/livestream;
    listen          8935;
}
stream_caster {
    enabled         off;
    caster          rtsp;
    output          rtmp://127.0.0.1/[app]/[stream];
    listen          554;
    rtp_port_min    57200;
    rtp_port_max    57300;
}
stream_caster {
    enabled         off;
    caster          flv;
    output          rtmp://127.0.0.1/[app]/[stream];
    listen          8936;
}

#############################################################################################
# SRT server section
#############################################################################################
# @doc https://github.com/ossrs/srs/issues/1147#issuecomment-577607026
srt_server {
    # whether SRT server is enabled.
    # default: off
    enabled on;
    # The UDP listen port for SRT.
    listen 10080;
    # For detail parameters, please read wiki:
    #   https://github.com/ossrs/srs/wiki/v4_CN_SRTParams
    #   https://github.com/ossrs/srs/wiki/v4_EN_SRTParams
    maxbw 1000000000;
    connect_timeout 4000;
    peerlatency 300;
    recvlatency 300;
<<<<<<< HEAD
=======
    # Default app for vmix, see https://github.com/ossrs/srs/pull/1615
    # default: live
    default_app live;
>>>>>>> bbdbcf17
}

#############################################################################################
# Kafka sections
#############################################################################################
# Apache Kafka is a high-throughput distributed messaging system.
# SRS is a Kafka producer to send message to kafka.
# @see https://kafka.apache.org/documentation.html#introduction
kafka {
    # whether enabled kafka.
    # default: off
    enabled         off;
    # the broker list, broker is <ip:port>
    # and use space to specify multple brokers.
    # for example, 127.0.0.1:9092 127.0.0.1:9093
    brokers         127.0.0.1:9092;
    # the kafka topic to use.
    # default: srs
    topic           srs;
}

#############################################################################################
# RTMP/HTTP VHOST sections
#############################################################################################
# vhost list, the __defaultVhost__ is the default vhost
# for example, user use ip to access the stream: rtmp://192.168.1.2/live/livestream.
# for which cannot identify the required vhost.
vhost __defaultVhost__ {
}

# the vhost scope configs.
vhost scope.vhost.srs.com {
    # whether the vhost is enabled.
    # if off, all request access denied.
    # default: on
    enabled         off;

    # whether enable min delay mode for vhost.
    # for min latency mode:
    # 1. disable the publish.mr for vhost.
    # 2. use timeout for cond wait for consumer queue.
    # @see https://github.com/ossrs/srs/issues/257
    # default: off
    min_latency     off;

    # whether enable the TCP_NODELAY
    # if on, set the nodelay of fd by setsockopt
    # default: off
    tcp_nodelay     off;

    # the default chunk size is 128, max is 65536,
    # some client does not support chunk size change,
    # vhost chunk size will override the global value.
    # default: global chunk size.
    chunk_size      128;
    
    # The input ack size, 0 to not set.
    # Generally, it's set by the message from peer,
    # but for some peer(encoder), it never send message but use a different ack size.
    # We can chnage the default ack size in server-side, to send acknowledge message,
    # or the encoder maybe blocked after publishing for some time.
    # Default: 0
    in_ack_size     0;
    
    # The output ack size, 0 to not set.
    # This is used to notify the peer(player) to send acknowledge to server.
    # Default: 2500000
    out_ack_size    2500000;
}

# set the chunk size of vhost.
vhost chunksize.srs.com {
    # @see scope.vhost.srs.com
    chunk_size      128;
}

# the vhost disabled.
vhost removed.srs.com {
    # @see scope.vhost.srs.com
    enabled         off;
}

# vhost for stream cluster for RTMP/FLV
vhost cluster.srs.com {
    # The config for cluster.
    cluster {
        # The cluster mode, local or remote.
        #       local: It's an origin server, serve streams itself.
        #       remote: It's an edge server, fetch or push stream to origin server.
        # default: local
        mode            remote;

        # For edge(mode remote), user must specifies the origin server
        # format as: <server_name|ip>[:port]
        # @remark user can specifies multiple origin for error backup, by space,
        # for example, 192.168.1.100:1935 192.168.1.101:1935 192.168.1.102:1935
        origin          127.0.0.1:1935 localhost:1935;

        # For edge(mode remote), whether open the token traverse mode,
        # if token traverse on, all connections of edge will forward to origin to check(auth),
        # it's very important for the edge to do the token auth.
        # the better way is use http callback to do the token auth by the edge,
        # but if user prefer origin check(auth), the token_traverse if better solution.
        # default: off
        token_traverse  off;

        # For edge(mode remote), the vhost to transform for edge,
        # to fetch from the specified vhost at origin,
        # if not specified, use the current vhost of edge in origin, the variable [vhost].
        # default: [vhost]
        vhost           same.edge.srs.com;

        # For edge(mode remote), when upnode(forward to, edge push to, edge pull from) is srs,
        # it's strongly recommend to open the debug_srs_upnode,
        # when connect to upnode, it will take the debug info,
        # for example, the id, source id, pid.
        # please see: https://github.com/ossrs/srs/wiki/v1_CN_SrsLog
        # default: on
        debug_srs_upnode    on;

        # For origin(mode local) cluster, turn on the cluster.
        # @remark Origin cluster only supports RTMP, use Edge to transmux RTMP to FLV.
        # default: off
        # TODO: FIXME: Support reload.
        origin_cluster      off;

        # For origin (mode local) cluster, the co-worker's HTTP APIs.
        # This origin will connect to co-workers and communicate with them.
        # please read: https://github.com/ossrs/srs/wiki/v3_EN_OriginCluster
        # TODO: FIXME: Support reload.
        coworkers           127.0.0.1:9091 127.0.0.1:9092;
    }
}

# vhost for edge, edge and origin is the same vhost
vhost same.edge.srs.com {
    # @see cluster.srs.com
    cluster {
        mode            remote;
        origin          127.0.0.1:1935 localhost:1935;
        token_traverse  off;
    }
}

# vhost for edge, edge transform vhost to fetch from another vhost.
vhost transform.edge.srs.com {
    # @see cluster.srs.com
    cluster {
        mode            remote;
        origin          127.0.0.1:1935;
        vhost           same.edge.srs.com;
    }
}

# the vhost for srs debug info, whether send args in connect(tcUrl).
vhost debug.srs.com {
    # @see cluster.srs.com
    cluster {
        debug_srs_upnode    on;
    }
}

# the vhost which forward publish streams.
vhost same.vhost.forward.srs.com {
    # forward stream to other servers.
    forward {
        # whether enable the forward.
        # default: off
        enabled on;
        # forward all publish stream to the specified server.
        # this used to split/forward the current stream for cluster active-standby,
        # active-active for cdn to build high available fault tolerance system.
        # format: {ip}:{port} {ip_N}:{port_N}
        destination 127.0.0.1:1936 127.0.0.1:1937;
    }
}

# the play specified configs
vhost play.srs.com {
    # for play client, both RTMP and other stream clients,
    # for instance, the HTTP FLV stream clients.
    play {
        # whether cache the last gop.
        # if on, cache the last gop and dispatch to client,
        #   to enabled fast startup for client, client play immediately.
        # if off, send the latest media data to client,
        #   client need to wait for the next Iframe to decode and show the video.
        # set to off if requires min delay;
        # set to on if requires client fast startup.
        # default: on
        gop_cache       off;
        # the max live queue length in seconds.
        # if the messages in the queue exceed the max length,
        # drop the old whole gop.
        # default: 30
        queue_length    10;

        # about the stream monotonically increasing:
        #   1. video timestamp is monotonically increasing,
        #   2. audio timestamp is monotonically increasing,
        #   3. video and audio timestamp is interleaved/mixed monotonically increasing.
        # it's specified by RTMP specification, @see 3. Byte Order, Alignment, and Time Format
        # however, some encoder cannot provides this feature, please set this to off to ignore time jitter.
        # the time jitter algorithm:
        #   1. full, to ensure stream start at zero, and ensure stream monotonically increasing.
        #   2. zero, only ensure stream start at zero, ignore timestamp jitter.
        #   3. off, disable the time jitter algorithm, like atc.
        # @remark for full, correct timestamp only when |delta| > 250ms.
        # @remark disabled when atc is on.
        # default: full
        time_jitter             full;
        # vhost for atc for hls/hds/rtmp backup.
        # generally, atc default to off, server delivery rtmp stream to client(flash) timestamp from 0.
        # when atc is on, server delivery rtmp stream by absolute time.
        # atc is used, for instance, encoder will copy stream to master and slave server,
        # server use atc to delivery stream to edge/client, where stream time from master/slave server
        # is always the same, client/tools can slice RTMP stream to HLS according to the same time,
        # if the time not the same, the HLS stream cannot slice to support system backup.
        #
        # @see http://www.adobe.com/cn/devnet/adobe-media-server/articles/varnish-sample-for-failover.html
        # @see http://www.baidu.com/#wd=hds%20hls%20atc
        #
        # @remark when atc is on, auto off the time_jitter
        # default: off
        atc             off;
        # whether use the interleaved/mixed algorithm to correct the timestamp.
        # if on, always ensure the timestamp of audio+video is interleaved/mixed monotonically increase.
        # if off, use time_jitter to correct the timestamp if required.
        # @remark to use mix_correct, atc should on(or time_jitter should off).
        # default: off
        mix_correct             off;

        # whether enable the auto atc,
        # if enabled, detect the bravo_atc="true" in onMetaData packet,
        # set atc to on if matched.
        # always ignore the onMetaData if atc_auto is off.
        # default: off
        atc_auto        off;

        # set the MW(merged-write) latency in ms.
        # SRS always set mw on, so we just set the latency value.
        # the latency of stream >= mw_latency + mr_latency
        # the value recomment is [300, 1800]
        # default: 350
        mw_latency      350;

        # the minimal packets send interval in ms,
        # used to control the ndiff of stream by srs_rtmp_dump,
        # for example, some device can only accept some stream which
        # delivery packets in constant interval(not cbr).
        # @remark 0 to disable the minimal interval.
        # @remark >0 to make the srs to send message one by one.
        # @remark user can get the right packets interval in ms by srs_rtmp_dump.
        # default: 0
        send_min_interval       10.0;
        # whether reduce the sequence header,
        # for some client which cannot got duplicated sequence header,
        # while the sequence header is not changed yet.
        # default: off
        reduce_sequence_header  on;
    }
}

# vhost for time jitter
vhost jitter.srs.com {
    # @see play.srs.com
    # to use time_jitter full, the default config.
    play {
    }
    # to use mix_correct.
    play {
        time_jitter             off;
        mix_correct             on;
    }
    play {
        atc                     on;
        mix_correct             on;
    }
    # to use atc
    play {
        atc                     on;
    }
}

# vhost for atc.
vhost atc.srs.com {
    # @see play.srs.com
    play {
        atc             on;
        atc_auto        on;
    }
}

# the MR(merged-read) setting for publisher.
# the MW(merged-write) settings for player.
vhost mrw.srs.com {
    # @see scope.vhost.srs.com
    min_latency     off;

    # @see play.srs.com
    play {
        mw_latency      350;
    }

    # @see publish.srs.com
    publish {
        mr          on;
        mr_latency  350;
    }
}

# the vhost for min delay, do not cache any stream.
vhost min.delay.com {
    # @see scope.vhost.srs.com
    min_latency     on;
    # @see scope.vhost.srs.com
    tcp_nodelay     on;

    # @see play.srs.com
    play {
        mw_latency      100;
        gop_cache       off;
        queue_length    10;
    }

    # @see publish.srs.com
    publish {
        mr          off;
    }
}

# whether disable the sps parse, for the resolution of video.
vhost no.parse.sps.com {
    # @see publish.srs.com
    publish {
        parse_sps   on;
    }
}

# the vhost to control the stream delivery feature
vhost stream.control.com {
    # @see scope.vhost.srs.com
    min_latency     on;
    # @see scope.vhost.srs.com
    tcp_nodelay     on;

    # @see play.srs.com
    play {
        mw_latency      100;
        queue_length    10;
        send_min_interval       10.0;
        reduce_sequence_header  on;
    }

    # @see publish.srs.com
    publish {
        mr          off;
        firstpkt_timeout    20000;
        normal_timeout      7000;
    }
}

# the publish specified configs
vhost publish.srs.com {
    # the config for FMLE/Flash publisher, which push RTMP to SRS.
    publish {
        # about MR, read https://github.com/ossrs/srs/issues/241
        # when enabled the mr, SRS will read as large as possible.
        # default: off
        mr          off;
        # the latency in ms for MR(merged-read),
        # the performance+ when latency+, and memory+,
        #       memory(buffer) = latency * kbps / 8
        # for example, latency=500ms, kbps=3000kbps, each publish connection will consume
        #       memory = 500 * 3000 / 8 = 187500B = 183KB
        # when there are 2500 publisher, the total memory of SRS at least:
        #       183KB * 2500 = 446MB
        # the recommended value is [300, 2000]
        # default: 350
        mr_latency  350;

        # the 1st packet timeout in ms for encoder.
        # default: 20000
        firstpkt_timeout    20000;
        # the normal packet timeout in ms for encoder.
        # default: 5000
        normal_timeout      7000;
        # whether parse the sps when publish stream.
        # we can got the resolution of video for stat api.
        # but we may failed to cause publish failed.
        # default: on
        parse_sps   on;
    }
}

# the vhost for anti-suck.
vhost refer.anti_suck.com {
    # refer hotlink-denial.
    refer {
        # whether enable the refer hotlink-denial.
        # default: off.
        enabled         on;
        # the common refer for play and publish.
        # if the page url of client not in the refer, access denied.
        # if not specified this field, allow all.
        # default: not specified.
        all           github.com github.io;
        # refer for publish clients specified.
        # the common refer is not overridden by this.
        # if not specified this field, allow all.
        # default: not specified.
        publish   github.com github.io;
        # refer for play clients specified.
        # the common refer is not overridden by this.
        # if not specified this field, allow all.
        # default: not specified.
        play      github.com github.io;
    }
}

# vhost for bwt(bandwidth check)
# generally, the bandcheck vhost must be: bandcheck.srs.com,
# or need to modify the vhost of client.
vhost bandcheck.srs.com {
    enabled         on;
    chunk_size      65000;
    # bandwidth check config.
    bandcheck {
        # whether support bandwidth check,
        # default: off.
        enabled         on;
        # the key for server to valid,
        # if invalid key, server disconnect and abort the bandwidth check.
        key             "35c9b402c12a7246868752e2878f7e0e";
        # the interval in seconds for bandwidth check,
        # server do not allow new test request.
        # default: 30
        interval        30;
        # the max available check bandwidth in kbps.
        # to avoid attack of bandwidth check.
        # default: 1000
        limit_kbps      4000;
    }
}

# the security to allow or deny clients.
vhost security.srs.com {
    # security for host to allow or deny clients.
    # @see https://github.com/ossrs/srs/issues/211
    security {
        # whether enable the security for vhost.
        # default: off
        enabled         on;
        # the security list, each item format as:
        #       allow|deny    publish|play    all|<ip>
        # for example:
        #       allow           publish     all;
        #       deny            publish     all;
        #       allow           publish     127.0.0.1;
        #       deny            publish     127.0.0.1;
        #       allow           play        all;
        #       deny            play        all;
        #       allow           play        127.0.0.1;
        #       deny            play        127.0.0.1;
        # SRS apply the following simple strategies one by one:
        #       1. allow all if security disabled.
        #       2. default to deny all when security enabled.
        #       3. allow if matches allow strategy.
        #       4. deny if matches deny strategy.
        allow           play        all;
        allow           publish     all;
    }
}

# vhost for http static and flv vod stream for each vhost.
vhost http.static.srs.com {
    # http static vhost specified config
    http_static {
        # whether enabled the http static service for vhost.
        # default: off
        enabled     on;
        # the url to mount to,
        # typical mount to [vhost]/
        # the variables:
        #       [vhost] current vhost for http server.
        # @remark the [vhost] is optional, used to mount at specified vhost.
        # @remark the http of __defaultVhost__ will override the http_server section.
        # for example:
        #       mount to [vhost]/
        #           access by http://ossrs.net:8080/xxx.html
        #       mount to [vhost]/hls
        #           access by http://ossrs.net:8080/hls/xxx.html
        #       mount to /
        #           access by http://ossrs.net:8080/xxx.html
        #           or by http://192.168.1.173:8080/xxx.html
        #       mount to /hls
        #           access by http://ossrs.net:8080/hls/xxx.html
        #           or by http://192.168.1.173:8080/hls/xxx.html
        # @remark the port of http is specified by http_server section.
        # default: [vhost]/
        mount       [vhost]/hls;
        # main dir of vhost,
        # to delivery HTTP stream of this vhost.
        # default: ./objs/nginx/html
        dir         ./objs/nginx/html/hls;
    }
}

# vhost for http flv/aac/mp3 live stream for each vhost.
vhost http.remux.srs.com {
    # http flv/mp3/aac/ts stream vhost specified config
    http_remux {
        # whether enable the http live streaming service for vhost.
        # default: off
        enabled     on;
        # the fast cache for audio stream(mp3/aac),
        # to cache more audio and send to client in a time to make android(weixin) happy.
        # @remark the flv/ts stream ignore it
        # @remark 0 to disable fast cache for http audio stream.
        # default: 0
        fast_cache  30;
        # the stream mount for rtmp to remux to live streaming.
        # typical mount to [vhost]/[app]/[stream].flv
        # the variables:
        #       [vhost] current vhost for http live stream.
        #       [app] current app for http live stream.
        #       [stream] current stream for http live stream.
        # @remark the [vhost] is optional, used to mount at specified vhost.
        # the extension:
        #       .flv mount http live flv stream, use default gop cache.
        #       .ts mount http live ts stream, use default gop cache.
        #       .mp3 mount http live mp3 stream, ignore video and audio mp3 codec required.
        #       .aac mount http live aac stream, ignore video and audio aac codec required.
        # for example:
        #       mount to [vhost]/[app]/[stream].flv
        #           access by http://ossrs.net:8080/live/livestream.flv
        #       mount to /[app]/[stream].flv
        #           access by http://ossrs.net:8080/live/livestream.flv
        #           or by http://192.168.1.173:8080/live/livestream.flv
        #       mount to [vhost]/[app]/[stream].mp3
        #           access by http://ossrs.net:8080/live/livestream.mp3
        #       mount to [vhost]/[app]/[stream].aac
        #           access by http://ossrs.net:8080/live/livestream.aac
        #       mount to [vhost]/[app]/[stream].ts
        #           access by http://ossrs.net:8080/live/livestream.ts
        # @remark the port of http is specified by http_server section.
        # default: [vhost]/[app]/[stream].flv
        mount       [vhost]/[app]/[stream].flv;
    }
}

# the http hook callback vhost, srs will invoke the hooks for specified events.
vhost hooks.callback.srs.com {
    http_hooks {
        # whether the http hooks enable.
        # default off.
        enabled         on;
        # when client connect to vhost/app, call the hook,
        # the request in the POST data string is a object encode by json:
        #       {
        #           "action": "on_connect",
        #           "client_id": 1985,
        #           "ip": "192.168.1.10", "vhost": "video.test.com", "app": "live",
        #           "tcUrl": "rtmp://video.test.com/live?key=d2fa801d08e3f90ed1e1670e6e52651a",
        #           "pageUrl": "http://www.test.com/live.html"
        #       }
        # if valid, the hook must return HTTP code 200(Status OK) and response
        # an int value specifies the error code(0 corresponding to success):
        #       0
        # support multiple api hooks, format:
        #       on_connect http://xxx/api0 http://xxx/api1 http://xxx/apiN
        on_connect      http://127.0.0.1:8085/api/v1/clients http://localhost:8085/api/v1/clients;
        # when client close/disconnect to vhost/app/stream, call the hook,
        # the request in the POST data string is a object encode by json:
        #       {
        #           "action": "on_close",
        #           "client_id": 1985,
        #           "ip": "192.168.1.10", "vhost": "video.test.com", "app": "live",
        #           "send_bytes": 10240, "recv_bytes": 10240
        #       }
        # if valid, the hook must return HTTP code 200(Status OK) and response
        # an int value specifies the error code(0 corresponding to success):
        #       0
        # support multiple api hooks, format:
        #       on_close http://xxx/api0 http://xxx/api1 http://xxx/apiN
        on_close        http://127.0.0.1:8085/api/v1/clients http://localhost:8085/api/v1/clients;
        # when client(encoder) publish to vhost/app/stream, call the hook,
        # the request in the POST data string is a object encode by json:
        #       {
        #           "action": "on_publish",
        #           "client_id": 1985,
        #           "ip": "192.168.1.10", "vhost": "video.test.com", "app": "live",
        #           "stream": "livestream", "param":"?token=xxx&salt=yyy"
        #       }
        # if valid, the hook must return HTTP code 200(Status OK) and response
        # an int value specifies the error code(0 corresponding to success):
        #       0
        # support multiple api hooks, format:
        #       on_publish http://xxx/api0 http://xxx/api1 http://xxx/apiN
        on_publish      http://127.0.0.1:8085/api/v1/streams http://localhost:8085/api/v1/streams;
        # when client(encoder) stop publish to vhost/app/stream, call the hook,
        # the request in the POST data string is a object encode by json:
        #       {
        #           "action": "on_unpublish",
        #           "client_id": 1985,
        #           "ip": "192.168.1.10", "vhost": "video.test.com", "app": "live",
        #           "stream": "livestream", "param":"?token=xxx&salt=yyy"
        #       }
        # if valid, the hook must return HTTP code 200(Status OK) and response
        # an int value specifies the error code(0 corresponding to success):
        #       0
        # support multiple api hooks, format:
        #       on_unpublish http://xxx/api0 http://xxx/api1 http://xxx/apiN
        on_unpublish    http://127.0.0.1:8085/api/v1/streams http://localhost:8085/api/v1/streams;
        # when client start to play vhost/app/stream, call the hook,
        # the request in the POST data string is a object encode by json:
        #       {
        #           "action": "on_play",
        #           "client_id": 1985,
        #           "ip": "192.168.1.10", "vhost": "video.test.com", "app": "live",
        #           "stream": "livestream", "param":"?token=xxx&salt=yyy",
        #           "pageUrl": "http://www.test.com/live.html"
        #       }
        # if valid, the hook must return HTTP code 200(Status OK) and response
        # an int value specifies the error code(0 corresponding to success):
        #       0
        # support multiple api hooks, format:
        #       on_play http://xxx/api0 http://xxx/api1 http://xxx/apiN
        on_play         http://127.0.0.1:8085/api/v1/sessions http://localhost:8085/api/v1/sessions;
        # when client stop to play vhost/app/stream, call the hook,
        # the request in the POST data string is a object encode by json:
        #       {
        #           "action": "on_stop",
        #           "client_id": 1985,
        #           "ip": "192.168.1.10", "vhost": "video.test.com", "app": "live",
        #           "stream": "livestream", "param":"?token=xxx&salt=yyy"
        #       }
        # if valid, the hook must return HTTP code 200(Status OK) and response
        # an int value specifies the error code(0 corresponding to success):
        #       0
        # support multiple api hooks, format:
        #       on_stop http://xxx/api0 http://xxx/api1 http://xxx/apiN
        on_stop         http://127.0.0.1:8085/api/v1/sessions http://localhost:8085/api/v1/sessions;
        # when srs reap a dvr file, call the hook,
        # the request in the POST data string is a object encode by json:
        #       {
        #           "action": "on_dvr",
        #           "client_id": 1985,
        #           "ip": "192.168.1.10", "vhost": "video.test.com", "app": "live",
        #           "stream": "livestream", "param":"?token=xxx&salt=yyy",
        #           "cwd": "/usr/local/srs",
        #           "file": "./objs/nginx/html/live/livestream.1420254068776.flv"
        #       }
        # if valid, the hook must return HTTP code 200(Status OK) and response
        # an int value specifies the error code(0 corresponding to success):
        #       0
        on_dvr          http://127.0.0.1:8085/api/v1/dvrs http://localhost:8085/api/v1/dvrs;
        # when srs reap a ts file of hls, call the hook,
        # the request in the POST data string is a object encode by json:
        #       {
        #           "action": "on_hls",
        #           "client_id": 1985,
        #           "ip": "192.168.1.10", "vhost": "video.test.com", "app": "live",
        #           "stream": "livestream", "param":"?token=xxx&salt=yyy",
        #           "duration": 9.36, // in seconds
        #           "cwd": "/usr/local/srs",
        #           "file": "./objs/nginx/html/live/livestream/2015-04-23/01/476584165.ts",
        #           "url": "live/livestream/2015-04-23/01/476584165.ts",
        #           "m3u8": "./objs/nginx/html/live/livestream/live.m3u8",
        #           "m3u8_url": "live/livestream/live.m3u8",
        #           "seq_no": 100
        #       }
        # if valid, the hook must return HTTP code 200(Status OK) and response
        # an int value specifies the error code(0 corresponding to success):
        #       0
        on_hls          http://127.0.0.1:8085/api/v1/hls http://localhost:8085/api/v1/hls;
        # when srs reap a ts file of hls, call this hook,
        # used to push file to cdn network, by get the ts file from cdn network.
        # so we use HTTP GET and use the variable following:
        #       [app], replace with the app.
        #       [stream], replace with the stream.
        #       [param], replace with the param.
        #       [ts_url], replace with the ts url.
        # ignore any return data of server.
        # @remark random select a url to report, not report all.
        on_hls_notify   http://127.0.0.1:8085/api/v1/hls/[app]/[stream]/[ts_url][param];
    }
}

# the vhost for exec, fork process when publish stream.
vhost exec.srs.com {
    # the exec used to fork process when got some event.
    exec {
        # whether enable the exec.
        # default: off.
        enabled     off;
        # when publish stream, exec the process with variables:
        #       [vhost] the input stream vhost.
        #       [port] the input stream port.
        #       [app] the input stream app.
        #       [stream] the input stream name.
        #       [engine] the transcode engine name.
        # other variables for exec only:
        #       [url] the rtmp url which trigger the publish.
        #       [tcUrl] the client request tcUrl.
        #       [swfUrl] the client request swfUrl.
        #       [pageUrl] the client request pageUrl.
        # @remark empty to ignore this exec.
        publish     ./objs/ffmpeg/bin/ffmpeg -f flv -i [url] -c copy -y ./[stream].flv;
    }
}

# The vhost for MPEG-DASH.
vhost dash.srs.com {
    dash {
        # Whether DASH is enabled.
        # Transmux RTMP to DASH if on.
        # Default: off
        enabled             on;
        # The duration of segment in seconds.
        # Default: 30
        dash_fragment       30;
        # The period to update the MPD in seconds.
        # Default: 150
        dash_update_period  150;
        # The depth of timeshift buffer in seconds.
        # Default: 300
        dash_timeshift      300;
        # The base/home dir/path for dash.
        # All init and segment files will write under this dir.
        dash_path           ./objs/nginx/html;
        # The DASH MPD file path.
        # We supports some variables to generate the filename.
        #       [vhost], the vhost of stream.
        #       [app], the app of stream.
        #       [stream], the stream name of stream.
        # Default: [app]/[stream].mpd
        dash_mpd_file       [app]/[stream].mpd;
    }
}

# the vhost with hls specified.
vhost hls.srs.com {
    hls {
        # whether the hls is enabled.
        # if off, do not write hls(ts and m3u8) when publish.
        # default: off
        enabled         on;
        # the hls fragment in seconds, the duration of a piece of ts.
        # default: 10
        hls_fragment    10;
        # the hls m3u8 target duration ratio,
        #   EXT-X-TARGETDURATION = hls_td_ratio * hls_fragment // init
        #   EXT-X-TARGETDURATION = max(ts_duration, EXT-X-TARGETDURATION) // for each ts
        # @see https://github.com/ossrs/srs/issues/304#issuecomment-74000081
        # default: 1.5
        hls_td_ratio    1.5;
        # the audio overflow ratio.
        # for pure audio, the duration to reap the segment.
        # for example, the hls_fragment is 10s, hls_aof_ratio is 2.0,
        # the segment will reap to 20s for pure audio.
        # default: 2.0
        hls_aof_ratio   2.0;
        # the hls window in seconds, the number of ts in m3u8.
        # default: 60
        hls_window      60;
        # the error strategy. can be:
        #       ignore, disable the hls.
        #       disconnect, require encoder republish.
        #       continue, ignore failed try to continue output hls.
        # @see https://github.com/ossrs/srs/issues/264
        # default: continue
        hls_on_error    continue;
        # the hls output path.
        # the m3u8 file is configured by hls_path/hls_m3u8_file, the default is:
        #       ./objs/nginx/html/[app]/[stream].m3u8
        # the ts file is configured by hls_path/hls_ts_file, the default is:
        #       ./objs/nginx/html/[app]/[stream]-[seq].ts
        # @remark the hls_path is compatible with srs v1 config.
        # default: ./objs/nginx/html
        hls_path        ./objs/nginx/html;
        # the hls m3u8 file name.
        # we supports some variables to generate the filename.
        #       [vhost], the vhost of stream.
        #       [app], the app of stream.
        #       [stream], the stream name of stream.
        # default: [app]/[stream].m3u8
        hls_m3u8_file   [app]/[stream].m3u8;
        # the hls ts file name.
        # we supports some variables to generate the filename.
        #       [vhost], the vhost of stream.
        #       [app], the app of stream.
        #       [stream], the stream name of stream.
        #       [2006], replace this const to current year.
        #       [01], replace this const to current month.
        #       [02], replace this const to current date.
        #       [15], replace this const to current hour.
        #       [04], replace this const to current minute.
        #       [05], replace this const to current second.
        #       [999], replace this const to current millisecond.
        #       [timestamp],replace this const to current UNIX timestamp in ms.
        #       [seq], the sequence number of ts.
        #       [duration], replace this const to current ts duration.
        # @see https://github.com/ossrs/srs/wiki/v2_CN_DVR#custom-path
        # @see https://github.com/ossrs/srs/wiki/v2_CN_DeliveryHLS#hls-config
        # default: [app]/[stream]-[seq].ts
        hls_ts_file     [app]/[stream]-[seq].ts;
        # whether use floor for the hls_ts_file path generation.
        # if on, use floor(timestamp/hls_fragment) as the variable [timestamp],
        #       and use enhanced algorithm to calc deviation for segment.
        # @remark when floor on, recommend the hls_segment>=2*gop.
        # default: off
        hls_ts_floor    off;
        # the hls entry prefix, which is base url of ts url.
        # for example, the prefix is:
        #         http://your-server/
        # then, the ts path in m3u8 will be like:
        #         http://your-server/live/livestream-0.ts
        #         http://your-server/live/livestream-1.ts
        #         ...
        # optional, default to empty string.
        hls_entry_prefix http://your-server;
        # the default audio codec of hls.
        # when codec changed, write the PAT/PMT table, but maybe ok util next ts.
        # so user can set the default codec for mp3.
        # the available audio codec:
        #       aac, mp3, an
        # default: aac
        hls_acodec      aac;
        # the default video codec of hls.
        # when codec changed, write the PAT/PMT table, but maybe ok util next ts.
        # so user can set the default codec for pure audio(without video) to vn.
        # the available video codec:
        #       h264, vn
        # default: h264
        hls_vcodec      h264;
        # whether cleanup the old expired ts files.
        # default: on
        hls_cleanup     on;
        # If there is no incoming packets, dispose HLS in this timeout in seconds,
        # which removes all HLS files including m3u8 and ts files.
        # @remark 0 to disable dispose for publisher.
        # @remark apply for publisher timeout only, while "etc/init.d/srs stop" always dispose hls.
        # default: 0
        hls_dispose     0;
        # the max size to notify hls,
        # to read max bytes from ts of specified cdn network,
        # @remark only used when on_hls_notify is config.
        # default: 64
        hls_nb_notify   64;
        # whether wait keyframe to reap segment,
        # if off, reap segment when duration exceed the fragment,
        # if on, reap segment when duration exceed and got keyframe.
        # default: on
        hls_wait_keyframe       on;

        # whether using AES encryption.
        # default: off
        hls_keys        on; 
        # the number of clear ts which one key can encrypt.
        # default: 5
        hls_fragments_per_key 5;
        # the hls key file name.
        # we supports some variables to generate the filename.
        #       [vhost], the vhost of stream.
        #       [app], the app of stream.
        #       [stream], the stream name of stream.
        #       [seq], the sequence number of key corresponding to the ts.
        hls_key_file     [app]/[stream]-[seq].key;
        # the key output path.
        # the key file is configed by hls_path/hls_key_file, the default is:
        # ./objs/nginx/html/[app]/[stream]-[seq].key
        hls_key_file_path    ./objs/nginx/html;
        # the key root URL, use this can support https.
        # @remark It's optional.
        hls_key_url       https://localhost:8080;

        # Special control controls.
        ###########################################
        # Whether calculate the DTS of audio frame directly.
        # If on, guess the specific DTS by AAC samples, please read https://github.com/ossrs/srs/issues/547#issuecomment-294350544
        # If off, directly turn the FLV timestamp to DTS, which might cause corrupt audio stream.
        # @remark Recommend to set to off, unless your audio stream sample-rate and timestamp is not correct.
        # Default: on
        hls_dts_directly on;

        # on_hls, never config in here, should config in http_hooks.
        # for the hls http callback, @see http_hooks.on_hls of vhost hooks.callback.srs.com
        # @read https://github.com/ossrs/srs/wiki/v2_CN_DeliveryHLS#http-callback
        # @read https://github.com/ossrs/srs/wiki/v2_EN_DeliveryHLS#http-callback

        # on_hls_notify, never config in here, should config in http_hooks.
        # we support the variables to generate the notify url:
        #       [app], replace with the app.
        #       [stream], replace with the stream.
        #       [param], replace with the param.
        #       [ts_url], replace with the ts url.
        # for the hls http callback, @see http_hooks.on_hls_notify of vhost hooks.callback.srs.com
        # @read https://github.com/ossrs/srs/wiki/v2_CN_DeliveryHLS#on-hls-notify
        # @read https://github.com/ossrs/srs/wiki/v2_EN_DeliveryHLS#on-hls-notify
    }
}
# the vhost with hls disabled.
vhost no-hls.srs.com {
    hls {
        # whether the hls is enabled.
        # if off, do not write hls(ts and m3u8) when publish.
        # default: off
        enabled         off;
    }
}

# the vhost with adobe hds
vhost hds.srs.com {
    hds {
        # whether hds enabled
        # default: off
        enabled         on;
        # the hds fragment in seconds.
        # default: 10
        hds_fragment    10;
        # the hds window in seconds, erase the segment when exceed the window.
        # default: 60
        hds_window      60;
        # the path to store the hds files.
        # default: ./objs/nginx/html
        hds_path        ./objs/nginx/html;
    }
}

# vhost for dvr
vhost dvr.srs.com {
    # DVR RTMP stream to file,
    # start to record to file when encoder publish,
    # reap flv/mp4 according by specified dvr_plan.
    dvr {
        # whether enabled dvr features
        # default: off
        enabled         on;
        # the filter for dvr to apply to.
        #       all, dvr all streams of all apps.
        #       <app>/<stream>, apply to specified stream of app.
        # for example, to dvr the following two streams:
        #       live/stream1 live/stream2
        # default: all
        dvr_apply       all;
        # the dvr plan. canbe:
        #       session reap flv/mp4 when session end(unpublish).
        #       segment reap flv/mp4 when flv duration exceed the specified dvr_duration.
        # @remark The plan append is removed in SRS3+, for it's no use.
        # default: session
        dvr_plan        session;
        # the dvr output path, *.flv or *.mp4.
        # we supports some variables to generate the filename.
        #       [vhost], the vhost of stream.
        #       [app], the app of stream.
        #       [stream], the stream name of stream.
        #       [2006], replace this const to current year.
        #       [01], replace this const to current month.
        #       [02], replace this const to current date.
        #       [15], replace this const to current hour.
        #       [04], replace this const to current minute.
        #       [05], replace this const to current second.
        #       [999], replace this const to current millisecond.
        #       [timestamp],replace this const to current UNIX timestamp in ms.
        # @remark we use golang time format "2006-01-02 15:04:05.999" as "[2006]-[01]-[02]_[15].[04].[05]_[999]"
        # for example, for url rtmp://ossrs.net/live/livestream and time 2015-01-03 10:57:30.776
        # 1. No variables, the rule of SRS1.0(auto add [stream].[timestamp].flv as filename):
        #       dvr_path ./objs/nginx/html;
        #       =>
        #       dvr_path ./objs/nginx/html/live/livestream.1420254068776.flv;
        # 2. Use stream and date as dir name, time as filename:
        #       dvr_path /data/[vhost]/[app]/[stream]/[2006]/[01]/[02]/[15].[04].[05].[999].flv;
        #       =>
        #       dvr_path /data/ossrs.net/live/livestream/2015/01/03/10.57.30.776.flv;
        # 3. Use stream and year/month as dir name, date and time as filename:
        #       dvr_path /data/[vhost]/[app]/[stream]/[2006]/[01]/[02]-[15].[04].[05].[999].flv;
        #       =>
        #       dvr_path /data/ossrs.net/live/livestream/2015/01/03-10.57.30.776.flv;
        # 4. Use vhost/app and year/month as dir name, stream/date/time as filename:
        #       dvr_path /data/[vhost]/[app]/[2006]/[01]/[stream]-[02]-[15].[04].[05].[999].flv;
        #       =>
        #       dvr_path /data/ossrs.net/live/2015/01/livestream-03-10.57.30.776.flv;
        # 5. DVR to mp4:
        #       dvr_path ./objs/nginx/html/[app]/[stream].[timestamp].mp4;
        #       =>
        #       dvr_path ./objs/nginx/html/live/livestream.1420254068776.mp4;
        # @see https://github.com/ossrs/srs/wiki/v3_CN_DVR#custom-path
        # @see https://github.com/ossrs/srs/wiki/v3_EN_DVR#custom-path
        #       segment,session apply it.
        # default: ./objs/nginx/html/[app]/[stream].[timestamp].flv
        dvr_path        ./objs/nginx/html/[app]/[stream].[timestamp].flv;
        # the duration for dvr file, reap if exceed, in seconds.
        #       segment apply it.
        #       session,append ignore.
        # default: 30
        dvr_duration    30;
        # whether wait keyframe to reap segment,
        # if off, reap segment when duration exceed the dvr_duration,
        # if on, reap segment when duration exceed and got keyframe.
        #       segment apply it.
        #       session,append ignore.
        # default: on
        dvr_wait_keyframe       on;
        # about the stream monotonically increasing:
        #   1. video timestamp is monotonically increasing,
        #   2. audio timestamp is monotonically increasing,
        #   3. video and audio timestamp is interleaved monotonically increasing.
        # it's specified by RTMP specification, @see 3. Byte Order, Alignment, and Time Format
        # however, some encoder cannot provides this feature, please set this to off to ignore time jitter.
        # the time jitter algorithm:
        #   1. full, to ensure stream start at zero, and ensure stream monotonically increasing.
        #   2. zero, only ensure stream start at zero, ignore timestamp jitter.
        #   3. off, disable the time jitter algorithm, like atc.
        # apply for all dvr plan.
        # default: full
        time_jitter             full;

        # on_dvr, never config in here, should config in http_hooks.
        # for the dvr http callback, @see http_hooks.on_dvr of vhost hooks.callback.srs.com
        # @read https://github.com/ossrs/srs/wiki/v2_CN_DVR#http-callback
        # @read https://github.com/ossrs/srs/wiki/v2_EN_DVR#http-callback
    }
}

# vhost for ingest
vhost ingest.srs.com {
    # ingest file/stream/device then push to SRS over RTMP.
    # the name/id used to identify the ingest, must be unique in global.
    # ingest id is used in reload or http api management.
    # @remark vhost can contains multiple ingest
    ingest livestream {
        # whether enabled ingest features
        # default: off
        enabled      on;
        # input file/stream/device
        # @remark only support one input.
        input {
            # the type of input.
            # can be file/stream/device, that is,
            #   file: ingest file specified by url.
            #   stream: ingest stream specified by url.
            #   device: not support yet.
            # default: file
            type    file;
            # the url of file/stream.
            url     ./doc/source.200kbps.768x320.flv;
        }
        # the ffmpeg
        ffmpeg      ./objs/ffmpeg/bin/ffmpeg;
        # the transcode engine, @see all.transcode.srs.com
        # @remark, the output is specified following.
        engine {
            # @see enabled of transcode engine.
            # if disabled or vcodec/acodec not specified, use copy.
            # default: off.
            enabled          off;
            # output stream. variables:
            #       [vhost] current vhost which start the ingest.
            #       [port] system RTMP stream port.
            output          rtmp://127.0.0.1:[port]/live?vhost=[vhost]/livestream;
        }
    }
}

# the vhost for ingest with transcode engine.
vhost transcode.ingest.srs.com {
    ingest livestream {
        enabled      on;
        input {
            type    file;
            url     ./doc/source.200kbps.768x320.flv;
        }
        ffmpeg      ./objs/ffmpeg/bin/ffmpeg;
        engine {
            enabled         off;
            perfile {
                re;
                rtsp_transport tcp;
            }
            iformat         flv;
            vfilter {
                i               ./doc/ffmpeg-logo.png;
                filter_complex  'overlay=10:10';
            }
            vcodec          libx264;
            vbitrate        1500;
            vfps            25;
            vwidth          768;
            vheight         320;
            vthreads        12;
            vprofile        main;
            vpreset         medium;
            vparams {
                t               100;
                coder           1;
                b_strategy      2;
                bf              3;
                refs            10;
            }
            acodec          libfdk_aac;
            abitrate        70;
            asample_rate    44100;
            achannels       2;
            aparams {
                profile:a   aac_low;
            }
            oformat         flv;
            output          rtmp://127.0.0.1:[port]/[app]?vhost=[vhost]/[stream];
        }
    }
}

# the main comments for transcode
vhost example.transcode.srs.com {
    # the streaming transcode configs.
    # @remark vhost can contains multiple transcode
    transcode {
        # whether the transcode enabled.
        # if off, donot transcode.
        # default: off.
        enabled     on;
        # the ffmpeg
        ffmpeg      ./objs/ffmpeg/bin/ffmpeg;
        # the transcode engine for matched stream.
        # all matched stream will transcoded to the following stream.
        # the transcode set name(ie. hd) is optional and not used.
        # we will build the parameters to fork ffmpeg:
        #       ffmpeg <perfile>
        #               -i <iformat> 
        #               <vfilter> 
        #               -vcodec <vcodec> -b:v <vbitrate> -r <vfps> -s <vwidth>x<vheight> -profile:v <vprofile> -preset <vpreset>
        #               <vparams>
        #               -acodec <acodec> -b:a <abitrate> -ar <asample_rate> -ac <achannels>
        #               <aparams>
        #               -f <oformat>
        #               -y <output>
        engine example {
            # whether the engine is enabled
            # default: off.
            enabled         on;
            # pre-file options, before "-i"
            perfile {
                re;
                rtsp_transport tcp;
            }
            # input format "-i", can be:
            #       off, do not specifies the format, ffmpeg will guess it.
            #       flv, for flv or RTMP stream.
            #       other format, for example, mp4/aac whatever.
            # default: flv
            iformat         flv;
            # ffmpeg filters, between "-i" and "-vcodec"
            # follows the main input.
            vfilter {
                # the logo input file.
                i               ./doc/ffmpeg-logo.png;
                # the ffmpeg complex filter.
                # for filters, @see: http://ffmpeg.org/ffmpeg-filters.html
                filter_complex  'overlay=10:10';
            }
            # video encoder name, "ffmpeg -vcodec"
            # can be:
            #       libx264: use h.264(libx264) video encoder.
            #       png: use png to snapshot thumbnail.
            #       copy: donot encoder the video stream, copy it.
            #       vn: disable video output.
            vcodec          libx264;
            # video bitrate, in kbps, "ffmepg -b:v"
            # @remark 0 to use source video bitrate.
            # default: 0
            vbitrate        1500;
            # video framerate, "ffmepg -r"
            # @remark 0 to use source video fps.
            # default: 0
            vfps            25;
            # video width, must be even numbers, "ffmepg -s"
            # @remark 0 to use source video width.
            # default: 0
            vwidth          768;
            # video height, must be even numbers, "ffmepg -s"
            # @remark 0 to use source video height.
            # default: 0
            vheight         320;
            # the max threads for ffmpeg to used, "ffmepg -thread"
            # default: 1
            vthreads        12;
            # x264 profile, "ffmepg -profile:v"
            # @see x264 -help, can be:
            # high,main,baseline
            vprofile        main;
            # x264 preset, "ffmpeg -preset"
            # @see x264 -help, can be:
            #       ultrafast,superfast,veryfast,faster,fast
            #       medium,slow,slower,veryslow,placebo
            vpreset         medium;
            # other x264 or ffmpeg video params, between "-preset" and "-acodec"
            vparams {
                # ffmpeg options, @see: http://ffmpeg.org/ffmpeg.html
                t               100;
                # 264 params, @see: http://ffmpeg.org/ffmpeg-codecs.html#libx264
                coder           1;
                b_strategy      2;
                bf              3;
                refs            10;
            }
            # audio encoder name, "ffmpeg -acodec"
            # can be:
            #       libfdk_aac: use aac(libfdk_aac) audio encoder.
            #       copy: donot encoder the audio stream, copy it.
            #       an: disable audio output.
            acodec          libfdk_aac;
            # audio bitrate, in kbps, "ffmpeg -b:a"
            # [16, 72] for libfdk_aac.
            # @remark 0 to use source audio bitrate.
            # default: 0
            abitrate        70;
            # audio sample rate, "ffmpeg -ar"
            # for flv/rtmp, it must be:
            #       44100,22050,11025,5512
            # @remark 0 to use source audio sample rate.
            # default: 0
            asample_rate    44100;
            # audio channel, "ffmpeg -ac"
            # 1 for mono, 2 for stereo.
            # @remark 0 to use source audio channels.
            # default: 0
            achannels       2;
            # other ffmpeg audio params, between "-ac" and "-f"/"-y"
            aparams {
                # audio params, @see: http://ffmpeg.org/ffmpeg-codecs.html#Audio-Encoders
                # @remark SRS supported aac profile for HLS is: aac_low, aac_he, aac_he_v2
                profile:a   aac_low;
                bsf:a       aac_adtstoasc;
            }
            # output format, "ffmpeg -f" can be:
            #       off, do not specifies the format, ffmpeg will guess it.
            #       flv, for flv or RTMP stream.
            #       image2, for vcodec png to snapshot thumbnail.
            #       other format, for example, mp4/aac whatever.
            # default: flv
            oformat         flv;
            # output stream, "ffmpeg -y", variables:
            #       [vhost] the input stream vhost.
            #       [port] the input stream port.
            #       [app] the input stream app.
            #       [stream] the input stream name.
            #       [engine] the transcode engine name.
            output          rtmp://127.0.0.1:[port]/[app]?vhost=[vhost]/[stream]_[engine];
        }
    }
}
# the mirror filter of ffmpeg, @see: http://ffmpeg.org/ffmpeg-filters.html#Filtering-Introduction
vhost mirror.transcode.srs.com {
    transcode {
        enabled     on;
        ffmpeg      ./objs/ffmpeg/bin/ffmpeg;
        engine mirror {
            enabled         on;
            vfilter {
                vf                  'split [main][tmp]; [tmp] crop=iw:ih/2:0:0, vflip [flip]; [main][flip] overlay=0:H/2';
            }
            vcodec          libx264;
            vbitrate        300;
            vfps            20;
            vwidth          768;
            vheight         320;
            vthreads        2;
            vprofile        baseline;
            vpreset         superfast;
            vparams {
            }
            acodec          libfdk_aac;
            abitrate        45;
            asample_rate    44100;
            achannels       2;
            aparams {
            }
            output          rtmp://127.0.0.1:[port]/[app]?vhost=[vhost]/[stream]_[engine];
        }
    }
}
# the drawtext filter of ffmpeg, @see: http://ffmpeg.org/ffmpeg-filters.html#drawtext-1
# remark: we remove the libfreetype which always cause build failed, you must add it manual if needed.
#######################################################################################################
# the crop filter of ffmpeg, @see: http://ffmpeg.org/ffmpeg-filters.html#crop
vhost crop.transcode.srs.com {
    transcode {
        enabled     on;
        ffmpeg      ./objs/ffmpeg/bin/ffmpeg;
        engine crop {
            enabled         on;
            vfilter {
                vf                  'crop=in_w-20:in_h-160:10:80';
            }
            vcodec          libx264;
            vbitrate        300;
            vfps            20;
            vwidth          768;
            vheight         320;
            vthreads        2;
            vprofile        baseline;
            vpreset         superfast;
            vparams {
            }
            acodec          libfdk_aac;
            abitrate        45;
            asample_rate    44100;
            achannels       2;
            aparams {
            }
            output          rtmp://127.0.0.1:[port]/[app]?vhost=[vhost]/[stream]_[engine];
        }
    }
}
# the logo filter of ffmpeg, @see: http://ffmpeg.org/ffmpeg-filters.html#overlay
vhost logo.transcode.srs.com {
    transcode {
        enabled     on;
        ffmpeg      ./objs/ffmpeg/bin/ffmpeg;
        engine logo {
            enabled         on;
            vfilter {
                i               ./doc/ffmpeg-logo.png;
                filter_complex      'overlay=10:10';
            }
            vcodec          libx264;
            vbitrate        300;
            vfps            20;
            vwidth          768;
            vheight         320;
            vthreads        2;
            vprofile        baseline;
            vpreset         superfast;
            vparams {
            }
            acodec          libfdk_aac;
            abitrate        45;
            asample_rate    44100;
            achannels       2;
            aparams {
            }
            output          rtmp://127.0.0.1:[port]/[app]?vhost=[vhost]/[stream]_[engine];
        }
    }
}
# audio transcode only.
# for example, FMLE publish audio codec in mp3, and do not support HLS output,
# we can transcode the audio to aac and copy video to the new stream with HLS.
vhost audio.transcode.srs.com {
    transcode {
        enabled     on;
        ffmpeg      ./objs/ffmpeg/bin/ffmpeg;
        engine acodec {
            enabled         on;
            vcodec          copy;
            acodec          libfdk_aac;
            abitrate        45;
            asample_rate    44100;
            achannels       2;
            aparams {
            }
            output          rtmp://127.0.0.1:[port]/[app]?vhost=[vhost]/[stream]_[engine];
        }
    }
}
# disable video, transcode/copy audio.
# for example, publish pure audio stream.
vhost vn.transcode.srs.com {
    transcode {
        enabled     on;
        ffmpeg      ./objs/ffmpeg/bin/ffmpeg;
        engine vn {
            enabled         on;
            vcodec          vn;
            acodec          libfdk_aac;
            abitrate        45;
            asample_rate    44100;
            achannels       2;
            aparams {
            }
            output          rtmp://127.0.0.1:[port]/[app]?vhost=[vhost]/[stream]_[engine];
        }
    }
}
# ffmpeg-copy(forward implements by ffmpeg).
# copy the video and audio to a new stream.
vhost copy.transcode.srs.com {
    transcode {
        enabled     on;
        ffmpeg      ./objs/ffmpeg/bin/ffmpeg;
        engine copy {
            enabled         on;
            vcodec          copy;
            acodec          copy;
            output          rtmp://127.0.0.1:[port]/[app]?vhost=[vhost]/[stream]_[engine];
        }
    }
}
# transcode all app and stream of vhost
# the comments, read example.transcode.srs.com
vhost all.transcode.srs.com {
    transcode {
        enabled     on;
        ffmpeg      ./objs/ffmpeg/bin/ffmpeg;
        engine ffsuper {
            enabled         on;
            iformat         flv;
            vfilter {
                i               ./doc/ffmpeg-logo.png;
                filter_complex  'overlay=10:10';
            }
            vcodec          libx264;
            vbitrate        1500;
            vfps            25;
            vwidth          768;
            vheight         320;
            vthreads        12;
            vprofile        main;
            vpreset         medium;
            vparams {
                t               100;
                coder           1;
                b_strategy      2;
                bf              3;
                refs            10;
            }
            acodec          libfdk_aac;
            abitrate        70;
            asample_rate    44100;
            achannels       2;
            aparams {
                profile:a   aac_low;
            }
            oformat         flv;
            output          rtmp://127.0.0.1:[port]/[app]?vhost=[vhost]/[stream]_[engine];
        }
        engine ffhd {
            enabled         on;
            vcodec          libx264;
            vbitrate        1200;
            vfps            25;
            vwidth          1382;
            vheight         576;
            vthreads        6;
            vprofile        main;
            vpreset         medium;
            vparams {
            }
            acodec          libfdk_aac;
            abitrate        70;
            asample_rate    44100;
            achannels       2;
            aparams {
            }
            output          rtmp://127.0.0.1:[port]/[app]?vhost=[vhost]/[stream]_[engine];
        }
        engine ffsd {
            enabled         on;
            vcodec          libx264;
            vbitrate        800;
            vfps            25;
            vwidth          1152;
            vheight         480;
            vthreads        4;
            vprofile        main;
            vpreset         fast;
            vparams {
            }
            acodec          libfdk_aac;
            abitrate        60;
            asample_rate    44100;
            achannels       2;
            aparams {
            }
            output          rtmp://127.0.0.1:[port]/[app]?vhost=[vhost]/[stream]_[engine];
        }
        engine fffast {
            enabled     on;
            vcodec          libx264;
            vbitrate        300;
            vfps            20;
            vwidth          768;
            vheight         320;
            vthreads        2;
            vprofile        baseline;
            vpreset         superfast;
            vparams {
            }
            acodec          libfdk_aac;
            abitrate        45;
            asample_rate    44100;
            achannels       2;
            aparams {
            }
            output          rtmp://127.0.0.1:[port]/[app]?vhost=[vhost]/[stream]_[engine];
        }
        engine vcopy {
            enabled         on;
            vcodec          copy;
            acodec          libfdk_aac;
            abitrate        45;
            asample_rate    44100;
            achannels       2;
            aparams {
            }
            output          rtmp://127.0.0.1:[port]/[app]?vhost=[vhost]/[stream]_[engine];
        }
        engine acopy {
            enabled     on;
            vcodec          libx264;
            vbitrate        300;
            vfps            20;
            vwidth          768;
            vheight         320;
            vthreads        2;
            vprofile        baseline;
            vpreset         superfast;
            vparams {
            }
            acodec          copy;
            output          rtmp://127.0.0.1:[port]/[app]?vhost=[vhost]/[stream]_[engine];
        }
        engine copy {
            enabled         on;
            vcodec          copy;
            acodec          copy;
            output          rtmp://127.0.0.1:[port]/[app]?vhost=[vhost]/[stream]_[engine];
        }
    }
}
# transcode all stream using the empty ffmpeg demo, do nothing.
vhost ffempty.transcode.srs.com {
    transcode {
        enabled     on;
        ffmpeg ./objs/research/ffempty;
        engine empty {
            enabled         on;
            vcodec          libx264;
            vbitrate        300;
            vfps            20;
            vwidth          768;
            vheight         320;
            vthreads        2;
            vprofile        baseline;
            vpreset         superfast;
            vparams {
            }
            acodec          libfdk_aac;
            abitrate        45;
            asample_rate    44100;
            achannels       2;
            aparams {
            }
            output          rtmp://127.0.0.1:[port]/[app]?vhost=[vhost]/[stream]_[engine];
        }
    }
}
# transcode all app and stream of app
vhost app.transcode.srs.com {
    # the streaming transcode configs.
    # if app specified, transcode all streams of app.
    transcode live {
        enabled     on;
        ffmpeg      ./objs/ffmpeg/bin/ffmpeg;
        engine {
            enabled     off;
        }
    }
}
# transcode specified stream.
vhost stream.transcode.srs.com {
    # the streaming transcode configs.
    # if stream specified, transcode the matched stream.
    transcode live/livestream {
        enabled     on;
        ffmpeg      ./objs/ffmpeg/bin/ffmpeg;
        engine {
            enabled     off;
        }
    }
}

#############################################################################################
# The origin cluster section
#############################################################################################
http_api {
    enabled         on;
    listen          9090;
}
vhost a.origin.cluster.srs.com {
    cluster {
        mode                local;
        origin_cluster      on;
        coworkers           127.0.0.1:9091;
    }
}

http_api {
    enabled         on;
    listen          9091;
}
vhost b.origin.cluster.srs.com {
    cluster {
        mode                local;
        origin_cluster      on;
        coworkers           127.0.0.1:9090;
    }
}<|MERGE_RESOLUTION|>--- conflicted
+++ resolved
@@ -290,12 +290,9 @@
     connect_timeout 4000;
     peerlatency 300;
     recvlatency 300;
-<<<<<<< HEAD
-=======
     # Default app for vmix, see https://github.com/ossrs/srs/pull/1615
     # default: live
     default_app live;
->>>>>>> bbdbcf17
 }
 
 #############################################################################################
